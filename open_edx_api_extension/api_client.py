--- conflicted
+++ resolved
@@ -64,7 +64,6 @@
         else:
             return self._delete(url, data)
 
-<<<<<<< HEAD
     def push_shifts_settings(self, course_key, enroll_before_days, enroll_after_days):
         url = self.PLP_API_URLS["shift_settings"]
         data = {
@@ -114,22 +113,18 @@
     def _delete(self, path, data, is_json=False):
         return self._request(path, data, is_json, delete=True)
 
-    def _request(self, path, data, is_json, delete=False):
-        headers = {'x-plp-api-key': self.api_key}
-        if is_json:
-            headers['Content-Type'] = 'application/json'
-=======
-
     def push_course_user_group_changed(self, course_id, username, group_name):
         data = {}
         data['course_id'] = str(course_id)
         data['username'] = username
         data['group_name'] = group_name
-        self._request('api/user-add-group', data)
+        self._request('api/user-add-group', data, False)
 
-    def _request(self, path, data):
-        headers = {'x-plp-api-key': self.api_key}#, 'Content-Type': 'application/json'}
->>>>>>> 71acd4bd
+
+    def _request(self, path, data, is_json, delete=False):
+        headers = {'x-plp-api-key': self.api_key}
+        if is_json:
+            headers['Content-Type'] = 'application/json'
         request_url = "{}/{}/".format(
             self.base_url.strip("/"),
             path.strip("/")
