--- conflicted
+++ resolved
@@ -41,14 +41,11 @@
     system = request.data.get('system')
     if not system:
         system = request.GET.get('system')
-<<<<<<< HEAD
     if system:
         system = system.strip()
+        if 'ITMO' in system:
+            system = 'ITMO'
 
-=======
-    if system and 'ITMO' in system:
-        system = 'ITMO'
->>>>>>> ba5cbcc0
     result = {}
 
     course_ids = []
@@ -69,7 +66,6 @@
             name=VERIFIED
         )
 
-<<<<<<< HEAD
         if course_id not in course_ids and cohorts.exists():
             course_ids.append(course_id)
 
@@ -124,65 +120,6 @@
                 result[course_id]['exams'].append(exam)
         result = {key: value for key, value in result.items() if
                   len(value['exams']) > 0}
-=======
-        if course_id not in result and cohorts.exists():
-            try:
-                proctoring_service = modulestore().get_course(CourseKey.from_string(course_id)).available_proctoring_services.split(",")
-            except:
-                continue
-            if system and system not in proctoring_service:
-                continue
-            result[course_id] = {
-                "id": course_id,
-                "name": course.display_name,
-                "uri": request.build_absolute_uri(
-                    reverse('course_structure_api:v0:detail',
-                            kwargs={'course_id': course_id})),
-                "image_url": course.course_image_url,
-                "start": course.start,
-                "end": course.end,
-                "system": system,
-                'exams': []
-            }
-            exams = get_all_exams_for_course(course_id=course.id)
-            for exam in exams:
-                if exam['is_proctored']:
-                    item_id = UsageKey.from_string(exam['content_id'])
-                    try:
-                        item = modulestore().get_item(item_id)
-                    except:
-                        logging.warning("Item {} not found".format(item_id))
-                        continue
-                    logging.warning("{} {}".format(proctoring_service, item.exam_proctoring_system))
-                    if len(proctoring_service) > 1 and not item.exam_proctoring_system:
-                        logging.warning("For course {} and exam {} proctoring service not specified. Available are {}".format(course_id, exam, proctoring_service))
-                        continue
-                    if len(proctoring_service) > 1 and item.exam_proctoring_system and system and item.exam_proctoring_system != system:
-                        logging.warning("For course {} and exam {} proctoring service is {}, but system is {}".format(course_id, exam, item.exam_proctoring_system, system))
-                        continue
-                    exam['visible_to_staff_only'] = item.visible_to_staff_only
-                    if hasattr(item, "exam_review_checkbox"):
-                        exam_review_checkbox = item.exam_review_checkbox
-                        if 'voice' in exam_review_checkbox:
-                            exam_review_checkbox['voices'] = exam_review_checkbox.pop('voice')
-                        if 'aid' in exam_review_checkbox:
-                            exam_review_checkbox['human_assistant'] = exam_review_checkbox.pop('aid')
-                        exam['exam_review_checkbox'] = exam_review_checkbox
-                    else:
-                        exam['exam_review_checkbox'] = {}
-                    oldest = None
-                    due_dates = []
-                    for vertical in item.get_children():
-                        if vertical.due:
-                            due_dates.append(vertical.due)
-                    if due_dates:
-                        oldest = min(due_dates)
-                    exam['deadline'] = oldest
-                    exam['start'] = item.start
-                    result[course_id]['exams'].append(exam)
-            result = {key: value for key, value in result.items() if
-                      len(value['exams']) > 0}
->>>>>>> ba5cbcc0
     return result
 
 
