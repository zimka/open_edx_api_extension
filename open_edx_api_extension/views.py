import logging

from django.core.exceptions import ObjectDoesNotExist
from django.conf import settings
from django.http import HttpResponse
from django.db import transaction
from django.utils.decorators import method_decorator

from rest_framework.generics import RetrieveAPIView, ListAPIView
from rest_framework.response import Response
from rest_framework.views import APIView
from rest_framework import status

from bulk_email.models import Optout

from openedx.core.djangoapps.cors_csrf.decorators import ensure_csrf_cookie_cross_domain
from course_modes.models import CourseMode
from course_structure_api.v0 import serializers
from course_structure_api.v0.views import CourseViewMixin
from courseware import courses

from django_comment_common.models import Role, FORUM_ROLE_STUDENT
from openedx.core.djangoapps.embargo import api as embargo_api
from opaque_keys.edx.keys import CourseKey
from opaque_keys import InvalidKeyError
from student.models import User, CourseEnrollment, CourseAccessRole
from xmodule.modulestore.django import modulestore

from openedx.core.djangoapps.course_groups.cohorts import (
    is_course_cohorted, is_cohort_exists, add_cohort, add_user_to_cohort, remove_user_from_cohort, get_cohort_by_name,
)
from openedx.core.djangoapps.course_groups.models import CourseUserGroup
from openedx.core.djangoapps.user_api.preferences.api import update_email_opt_in
from openedx.core.lib.api.authentication import (
    SessionAuthenticationAllowInactiveUser,
    OAuth2AuthenticationAllowInactiveUser,
)
from openedx.core.lib.api.permissions import ApiKeyHeaderPermissionIsAuthenticated, ApiKeyHeaderPermission

from enrollment import api
from enrollment.errors import (
    CourseEnrollmentError,
    CourseModeNotFoundError, CourseEnrollmentExistsError
)
from enrollment.views import ApiKeyPermissionMixIn, EnrollmentCrossDomainSessionAuth, EnrollmentListView

from track import views as track_views

from open_edx_api_extension.serializers import CourseWithExamsSerializer
log = logging.getLogger(__name__)
VERIFIED = 'verified'

try:
    from edx_proctoring.models import ProctoredExamStudentAttempt
    from edx_proctoring.api import remove_exam_attempt
except ImportError:
    ProctoredExamStudentAttempt = None
from .data import get_course_enrollments, get_user_proctored_exams, get_course_calendar
from .models import CourseUserResultCache
from .utils import student_grades


class CourseUserResult(CourseViewMixin, RetrieveAPIView):
    """
    **Use Case**

        Get result user for a specific course.

    **Example Request**:

        GET /api/extended/courses/{course_id}/{username}/

    **Response Values**

        * id: The unique identifier for the user.

        * username: The username of the user.

        * email: The email of the user.

        * realname: The realname of the user.

        * grade_summary: Contains student grade details:

            * section_breakdown: This is a list of dictionaries which provide details on sections that were graded:
                * category: A string identifying the category.
                * percent: A float percentage for the section.
                * detail: A string explanation of the score. E.g. "Homework 1 - Ohms Law - 83% (5/6)".
                * label: A short string identifying the section. E.g. "HW  3".

            * grade:  A final letter grade.

            * totaled_scores: totaled scores, which is passed to the grader.

            * percent: Contains a float value, which is the final percentage score for the student.

            * grade_breakdown: This is a list of dictionaries which provide details on the contributions
                               of the final percentage grade. This is a higher level breakdown, for when the grade is
                               constructed of a few very large sections (such as Homeworks, Labs, a Midterm, and a Final):
                * category: A string identifying the category.
                * percent: A float percentage in the breakdown. All percents should add up to the final percentage.
                * detail: A string explanation of this breakdown. E.g. "Homework - 10% of a possible 15%".
    """

    @CourseViewMixin.course_check
    def get(self, request, **kwargs):
        username = self.kwargs.get('username')
        enrolled_students = CourseEnrollment.objects.users_enrolled_in(
            self.course_key).filter(username=username)

        if not enrolled_students:
            return Response({
                "error_description": "User is not enrolled for the course",
                "error": "invalid_request"
            })

        course = None
        grade_summaries = []
        for student in enrolled_students:
            # use cache if have any
            saved_info = CourseUserResultCache.get_grade_summary(student, self.course_key)
            if saved_info is not None:
                grade_summaries.append(saved_info)
                continue

            # otherwise get grades elsewhere and save them to cache
            if course is None:
                course = courses.get_course(self.course_key)
            new_info = student_grades(student, course)
            CourseUserResultCache.save_grade_summary(student, self.course_key, new_info)
            grade_summaries.append(new_info)

        student_info = [
            {
                'username': student.username,
                'id': student.id,
                'email': student.email,
                'grade_summary': grade_summaries[num],
                'realname': student.profile.name,
            }
            for num, student in enumerate(enrolled_students)
            ]
        return Response(student_info)


class CourseListMixin(object):
    lookup_field = 'course_id'
    paginate_by = 10000
    paginate_by_param = 'page_size'
    serializer_class = serializers.CourseSerializer
    # Using EDX_API_KEY for access to this api
    authentication_classes = (SessionAuthenticationAllowInactiveUser,
                              OAuth2AuthenticationAllowInactiveUser)
    permission_classes = ApiKeyHeaderPermissionIsAuthenticated,

    def get_queryset(self):
        course_ids = self.request.query_params.get('course_id', None)

        results = []
        if course_ids:
            course_ids = course_ids.split(',')
            for course_id in course_ids:
                course_key = CourseKey.from_string(course_id)
                course_descriptor = courses.get_course(course_key)
                results.append(course_descriptor)
        else:
            results = modulestore().get_courses()

        proctoring_system = self.request.query_params.get('proctoring_system')
        if proctoring_system:
            results = (course for course in results if
                       course.proctoring_service == proctoring_system)

        # Ensure only course descriptors are returned.
        results = (course for course in results if
                   course.scope_ids.block_type == 'course')


        # Sort the results in a predictable manner.
        v = sorted(results, key=lambda course: unicode(course.id))
        return v

class CourseList(CourseListMixin, ListAPIView):
    """
    Inspired from:
    lms.djangoapps.course_structure_api.v0.views.CourseList

    **Use Case**
        Get a paginated list of courses in the whole edX Platform.
        The list can be filtered by course_id.
        Each page in the list can contain up to 10 courses.
    **Example Requests**
          GET /api/extended/courses/
    **Response Values**
        * count: The number of courses in the edX platform.
        * next: The URI to the next page of courses.
        * previous: The URI to the previous page of courses.
        * num_pages: The number of pages listing courses.
        * results:  A list of courses returned. Each collection in the list
          contains these fields.
            * id: The unique identifier for the course.
            * name: The name of the course.
            * category: The type of content. In this case, the value is always
              "course".
            * org: The organization specified for the course.
            * run: The run of the course.
            * course: The course number.
            * uri: The URI to use to get details of the course.
            * image_url: The URI for the course's main image.
            * start: The course start date.
            * end: The course end date. If course end date is not specified, the
              value is null.
    """
    serializer_class = serializers.CourseSerializer


class CourseListWithExams(CourseListMixin, ListAPIView):
    """
    Gets a list of courses with proctored exams
    """
    serializer_class = CourseWithExamsSerializer


class SSOEnrollmentListView(EnrollmentListView):
    """
    Inspired from:
    common.djangoapps.enrollment.views.EnrollmentListView
    See base docs in parent class or on the web
    http://edx-platform-api.readthedocs.org/en/latest/enrollment/enrollment.html#enrollment.views.EnrollmentView
    """

    @method_decorator(ensure_csrf_cookie_cross_domain)
    def get(self, request):
        """
        There is copy-paste from parent class method.
        Only one difference we use get_course_enrollments() instead api.get_enrollments

        Gets a list of all course enrollments for the currently logged in user.
        """
        username = request.GET.get('user',
                                   request.user.is_staff and None or request.user.username)
        try:
            course_key = CourseKey.from_string(request.GET.get('course_run'))
        except InvalidKeyError:
            course_key = None

        if (
            not request.user.is_staff and request.user.username != username) and not self.has_api_key_permissions(
                request):
            # Return a 404 instead of a 403 (Unauthorized). If one user is looking up
            # other users, do not let them deduce the existence of an enrollment.
            return Response(status=status.HTTP_404_NOT_FOUND)
        try:
            if course_key:
                return Response(
                    get_course_enrollments(username, course_id=course_key))
            return Response(get_course_enrollments(username))
        except CourseEnrollmentError:
            return Response(
                status=status.HTTP_400_BAD_REQUEST,
                data={
                    "message": (
                        u"An error occurred while retrieving enrollments for user '{username}'"
                    ).format(username=username)
                }
            )


class PaidMassEnrollment(APIView, ApiKeyPermissionMixIn):
    """
        **Use Cases**

            Called from plp by staff from admin panel for update course enrollments for group of students
            to verified course mode

            1. Enroll the list of users to verified course mode

        **Example Requests**:

            POST /api/extended/paid_mass_enrollment{
                "course_details":{"course_id": "edX/DemoX/Demo_Course"},
                "users": "[user1, user2, user3]"
            }

        **Post Parameters**

            * users:  The usernames of the users. Required.

            * mode: The Course Mode for the enrollment. Individual users cannot upgrade their enrollment mode from
              'honor'. Only server-to-server requests can enroll with other modes. Optional.

            * is_active: A Boolean indicating whether the enrollment is active. Only server-to-server requests are
              allowed to deactivate an enrollment. Optional.

            * course details: A collection that contains:

                * course_id: The unique identifier for the course.

            * email_opt_in: A Boolean indicating whether the user
              wishes to opt into email from the organization running this course. Optional.

            * enrollment_attributes: A list of dictionary that contains:

                * namespace: Namespace of the attribute
                * name: Name of the attribute
                * value: Value of the attribute

        **Response Values**

            200 - OK, 400 - Fail
    """
    authentication_classes = OAuth2AuthenticationAllowInactiveUser, EnrollmentCrossDomainSessionAuth
    permission_classes = ApiKeyHeaderPermissionIsAuthenticated,

    @classmethod
    def as_view(cls, **initkwargs):
        return transaction.non_atomic_requests()(super(cls, cls).as_view(**initkwargs))

    def post(self, request):
        """
        Enrolls the list of users in a verified course mode.
        """
        # Get the users, Course ID, and Mode from the request.

        users = request.data.get('users', [])

        if len(users) == 0:
            return Response(
                status=status.HTTP_400_BAD_REQUEST,
                data={"message": u"Users must be specified to create a new enrollment."}
            )

        course_id = request.data.get('course_details', {}).get('course_id')

        if not course_id:
            return Response(
                status=status.HTTP_400_BAD_REQUEST,
                data={"message": u"Course ID must be specified to create a new enrollment."}
            )

        try:
            course_key = CourseKey.from_string(course_id)
        except InvalidKeyError:
            return Response(
                status=status.HTTP_400_BAD_REQUEST,
                data={"message": u"No course '{course_id}' found for enrollment".format(course_id=course_id)}
            )

        # use verified course mode by default
        mode = request.data.get('mode', CourseMode.VERIFIED)

        bad_users = []
        list_users = []
        for username in users:
            try:
                user = User.objects.get(username=username)
                list_users.append(user)
            except ObjectDoesNotExist:
                bad_users.append(username)

        if len(bad_users) > 0:
            return Response(
                status=status.HTTP_400_BAD_REQUEST,
                data={'message': u'Users: {} does not exist.'.format(', '.join(bad_users))}
            )

        for user in list_users:
            embargo_response = embargo_api.get_embargo_response(request, course_key, user)

            if embargo_response:
                return embargo_response

        current_username = None
        try:
            is_active = request.data.get('is_active')
            # Check if the requested activation status is None or a Boolean
            if is_active is not None and not isinstance(is_active, bool):
                return Response(
                    status=status.HTTP_400_BAD_REQUEST,
                    data={'message': u"'{value}' is an invalid enrollment activation status.".format(value=is_active)}
                )

            enrollment_attributes = request.data.get('enrollment_attributes')
            errors = False
            already_paid = []  # list of users with verified enrollment
            not_enrolled = []  # list of not enrolled yet or unenrolled users
            for username in users:
                current_username = username
                enrollment = api.get_enrollment(username, unicode(course_key))
                if not enrollment:
                    not_enrolled.append(username)
                elif enrollment['is_active'] is not True:
                    not_enrolled.append(username)
                elif enrollment['mode'] == CourseMode.VERIFIED:
                    already_paid.append(username)
            msg_paid = u""
            msg_not_enrolled = u""
            if len(already_paid) > 0:
                msg_paid = u'Users: {} already paid for course.'.format(', '.join(already_paid))
                errors = True
            if len(not_enrolled) > 0:
                msg_not_enrolled = u'Users: {} not enrolled for course.'.format(', '.join(not_enrolled))
                errors = True
            if errors:
                return Response(
                    status=status.HTTP_400_BAD_REQUEST,
                    data={"message": (u"'{course_id}'\n:{msg_paid}\n{msg_not_enrolled}").format(
                        course_id=course_id,
                        msg_paid=msg_paid,
                        msg_not_enrolled=msg_not_enrolled
                    ),
                    })

            # update for cohorts
            cohort_exists = is_cohort_exists(course_key, VERIFIED)
            if not cohort_exists:
                cohort = add_cohort(course_key, VERIFIED, 'manual')
            else:
                cohort = get_cohort_by_name(course_key, VERIFIED)

            for username in users:
                current_username = username
                api.update_enrollment(username, unicode(course_key), mode=mode, is_active=is_active)
                user = User.objects.get(username=username)
                course_cohorts = CourseUserGroup.objects.filter(
                    course_id=cohort.course_id,
                    users__id=user.id,
                    group_type=CourseUserGroup.COHORT
                )

                add_user_into_verified_cohort(course_cohorts, cohort, user)

            email_opt_in = request.data.get('email_opt_in', None)
            if email_opt_in is not None:
                org = course_key.org
                for username in users:
                    update_email_opt_in(username, org, email_opt_in)

            return Response(
                status=status.HTTP_200_OK,
                data={
                    "message": u"Success for course '{course_id}'.".format(course_id=course_id)
                })
        except CourseModeNotFoundError as error:
            return Response(
                status=status.HTTP_400_BAD_REQUEST,
                data={
                    "message": (
                        u"The course mode '{mode}' is not available for course '{course_id}'."
                    ).format(mode="verified", course_id=course_id),
                    "course_details": error.data
                })
        except CourseEnrollmentExistsError as error:
            return Response(data=error.enrollment)
        except CourseEnrollmentError:
            return Response(
                status=status.HTTP_400_BAD_REQUEST,
                data={
                    "message": (
                        u"An error occurred while creating the new course enrollment for user "
                        u"'{username}' in course '{course_id}'"
                    ).format(username=current_username, course_id=course_id)
                }
            )


class ProctoredExamsListView(APIView):
    """
    Get list of user's course and proctored exams for it
    """
    authentication_classes = (SessionAuthenticationAllowInactiveUser,
                              OAuth2AuthenticationAllowInactiveUser)
    permission_classes = ApiKeyHeaderPermissionIsAuthenticated,

    def get(self, request, username):
        result = get_user_proctored_exams(username, request)

        return Response(data=result)


class UpdateVerifiedCohort(APIView, ApiKeyPermissionMixIn):
    """
        **Use Cases**

            Called from plp for all course enrollments updated by user

            1. Add user to verified cohort when updating enrollment to verified mode
            2. Remove user from verified cohort when leaving verified mode

        **Example Requests**:

            POST /api/extended/update_verified_cohort{
                "course_id": "course-v1:edX+DemoX+Demo_Course",
                "username": "john_doe",
                "action": "add"
            }

        **Post Parameters**

            * course_id: The unique identifier for the course.

            * username: The unique user id in plp and edx

            * action: add - add user into verified cohort, delete - remove user from verified cohort 

        **Response Values**

            200 - OK, 400 - Fail (with error message)
    """

    authentication_classes = OAuth2AuthenticationAllowInactiveUser, EnrollmentCrossDomainSessionAuth
    permission_classes = ApiKeyHeaderPermissionIsAuthenticated,

    @classmethod
    def as_view(cls, **initkwargs):
        return transaction.non_atomic_requests()(super(cls, cls).as_view(**initkwargs))

    def post(self, request):
        log.info(request.data)
        username = request.data.get('username')
        try:
            user = User.objects.get(username=username)
        except ObjectDoesNotExist:
            log.error(u"User {username} does not exist".format(username=username))
            return Response(
                status=status.HTTP_400_BAD_REQUEST,
                data={"message": u"User {username} does not exist".format(username=username)}
            )

        course_id = request.data.get('course_id')
        if not course_id:
            log.error(u"Course ID must be specified to create a new enrollment.")
            return Response(
                status=status.HTTP_400_BAD_REQUEST,
                data={"message": u"Course ID must be specified to create a new enrollment."}
            )

        try:
            course_key = CourseKey.from_string(course_id)
        except InvalidKeyError:
            log.error(u"No course '{course_id}' found for enrollment".format(course_id=course_id))
            return Response(
                status=status.HTTP_400_BAD_REQUEST,
                data={
                    "message": u"No course '{course_id}' found for enrollment".format(course_id=course_id)
                }
            )
        course_is_cohorted = is_course_cohorted(course_key)
        if not course_is_cohorted:
            log.info(u"Course {course_id} is not cohorted.".format(course_id=course_id))
            return Response(
                status=status.HTTP_200_OK,
                data={"message": u"Course {course_id} is not cohorted.".format(course_id=course_id)}
            )

        action = request.data.get('action')
        if action not in [u'add', u'delete']:
            log.error(u"Available actions are 'add' and 'delete'.")
            return Response(
                status=status.HTTP_400_BAD_REQUEST,
                data={"message": u"Available actions are 'add' and 'delete'."}
            )

        cohort_exists = is_cohort_exists(course_key, VERIFIED)
        if not cohort_exists:
            if action == u'add':
                log.info(u"Cohort VERIFIED doesn't exist for course {} so let's create it!".format(course_id))
                cohort = add_cohort(course_key, VERIFIED, 'manual')
                log.info(u"Cohort VEIFIED created for the course {}".format(course_id))
            else:
                log.info(u"There aren't cohort verified for {course_id}".format(course_id=course_id))
                return Response(
                    status=status.HTTP_200_OK,
                    data={"message": u"There aren't cohort verified for {course_id}".format(course_id=course_id)}
                )
        else:
            cohort = get_cohort_by_name(course_key, VERIFIED)

        enrollment = CourseEnrollment.objects.get(
            user__username=username, course_id=course_key
        )
        if not enrollment or not enrollment.is_active:
            if action == u'add':
                log.error(u"Failed to add user into verified cohort. User {username} not enrolled or unenrolled in course {course_id}.".format(username=username, course_id=course_id))
                return Response(
                    status=status.HTTP_400_BAD_REQUEST,
                    data={"message": u"User {username} not enrolled or unenrolled in course {course_id}.".format(
                        username=username,
                        course_id=course_id
                    )}
                )
            if action == u'delete':
                if not enrollment:
                    log.info(u"User {username} is not enrolled in course {course_id}. (!!!)".format(username=username, course_id=course_id))
                    return Response(
                        status=status.HTTP_200_OK,
                        data={"message": u"User {username} is not enrolled in course {course_id}. (!!!)".format(
                            username=username,
                            course_id=course_id
                        )}
                    )
                else:
                    log.info(u"User {username} was unenrolled from course {course_id}.".format(username=username, course_id=course_id))
                    return Response(
                        status=status.HTTP_200_OK,
                        data={"message": u"User {username} was unenrolled from course {course_id}.".format(
                            username=username,
                            course_id=course_id
                        )}
                    )

        course_cohorts = CourseUserGroup.objects.filter(
            course_id=course_key,
            users__id=user.id,
            group_type=CourseUserGroup.COHORT
        )

        default_group = None
        for group in CourseUserGroup.objects.filter(course_id=course_key, group_type=CourseUserGroup.COHORT):
            if group.name.lower() == "default" or group.name.lower() == "default group":
                default_group = group
        if not default_group:
            log.info(u"Cohort DEFAULT doesn't exist for course {} so let's create it!".format(course_id))
            default_group = add_cohort(course_key, "Default Group", 'random')
            log.info(u"Cohort 'Default Group' succesfully created for the course {}".format(course_id))

        # remove user from verified cohort and add to default
        if action == u'delete':
            # let's check, that user not already presented into other cohort
            if course_cohorts.exists():
                if course_cohorts.first().name == default_group.name:
                    log.warning(
                        u"User {username} already present into default cohort {cohort_name} in course {course_id}".format(
                            username=username, cohort_name=default_group.name, course_id=course_id))
                    return Response(
                        status=status.HTTP_200_OK,
                        data={
                            "message": u"User {username} already present into default cohort {cohort_name} in course {course_id}".format(
                                username=username,
                                cohort_name=default_group.name,
                                course_id=course_id
                            )}
                    )
                elif course_cohorts.first().name == VERIFIED:
                    try:
                        add_user_to_cohort(default_group, username)
                        log.info(
                            u"User {username} succesfully moved into default cohort {cohort_name} in course {course_id}".format(
                                username=username, cohort_name=default_group.name, course_id=course_id))
                    except ValueError:
                        log.warning(
                            u"User {username} already present into default cohort {cohort_name} in course {course_id}".format(
                                username=username, cohort_name=default_group.name, course_id=course_id))
                    return Response(
                        status=status.HTTP_200_OK,
                        data={
                            "message": u"User {username} moved into default cohort {cohort_name} in course {course_id}".format(
                                username=username,
                                cohort_name=default_group.name,
                                course_id=course_id
                            )}
                    )
                else:
<<<<<<< HEAD
                    log.warning(u"Moving user {username} into default cohort {cohort_name} from verified in course {course_id}".format(username=username, cohort_name=default_group.name, course_id=course_id))
                    try:
                        add_user_to_cohort(default_group, username)
                        log.info(u"User {username} succesfully moved into default cohort {cohort_name} in course {course_id}".format(username=username, cohort_name=default_group.name, course_id=course_id))
                    except ValueError:
                        log.warning(u"User {username} already present into default cohort {cohort_name} in course {course_id}".format(username=username, cohort_name=default_group.name, course_id=course_id))
=======
                    log.info(u"User {username} already present in non-verified cohort {cohort_name} in course {course_id}".format(
                                username=username, cohort_name=course_cohorts.first().name, course_id=course_id))

>>>>>>> 4d362a91
                    return Response(
                        status=status.HTTP_200_OK,
                        data={"message": u"User {username} already present in non-verified cohort {cohort_name} in course {course_id}".format(
                                username=username, cohort_name=course_cohorts.first().name, course_id=course_id
                        )}
                    )

        if action == u"add":
            message = add_user_into_verified_cohort(course_cohorts, cohort, user)
            if not message:
                message = u"User {username} added to cohort {cohort_name} into course {course_id}".format(username=user.username, cohort_name=cohort.name, course_id=course_id)
            log.info(message)
            return Response(
                status=status.HTTP_200_OK,
                data={"message":message}
            )


def add_user_into_verified_cohort(course_cohorts, cohort, user):
    try:
        add_user_to_cohort(cohort, user.username)
    except ValueError as e:
        log.warning("User {} already present in the cohort {}".format(user.username, cohort.name))
        return str(e)


class Subscriptions(APIView, ApiKeyPermissionMixIn):
    """
        **Use Cases**

            Called from plp when user change subscriptions parameters

            1. Subscribe user to course news
            2. Unsubscribe user to course news

        **Example Requests**:

            POST /api/extended/subscriptions{
                "course_id": "course-v1:edX+DemoX+Demo_Course",
                "username": "john_doe",
                "subscribe": True
            }

        **Post Parameters**

            * course_id: The unique identifier for the course.

            * username: The unique user id in plp and edx

            * subscribe: True or False

        **Response Values**

            200 - OK, 400 - Fail (with error message)
    """

    authentication_classes = OAuth2AuthenticationAllowInactiveUser, EnrollmentCrossDomainSessionAuth
    permission_classes = ApiKeyHeaderPermissionIsAuthenticated,

    def post(self, request):
        """Modify user's setting for receiving emails from a course."""
        username = request.data.get('username')
        try:
            user = User.objects.get(username=username)
        except ObjectDoesNotExist:
            return Response(
                status=status.HTTP_400_BAD_REQUEST,
                data={"message": u"User {username} does not exist".format(username=username)}
            )

        course_id = request.data.get('course_id')
        if not course_id:
            return Response(
                status=status.HTTP_400_BAD_REQUEST,
                data={"message": u"Course ID must be specified."}
            )

        try:
            course_key = CourseKey.from_string(course_id)
        except InvalidKeyError:
            return Response(
                status=status.HTTP_400_BAD_REQUEST,
                data={
                    "message": u"No course '{course_id}' found".format(course_id=course_id)
                }
            )

        receive_emails = request.data.get("subscribe")
        if receive_emails:
            optout_object = Optout.objects.filter(user=user, course_id=course_key)
            if optout_object:
                optout_object.delete()
            log.info(
                u"User %s (%s) opted in to receive emails from course %s",
                user.username,
                user.email,
                course_id
            )
            track_views.server_track(request, "change-email-settings", {"receive_emails": "no", "course": course_id})
        else:
            Optout.objects.get_or_create(user=user, course_id=course_key)
            log.info(
                u"User %s (%s) opted out of receiving emails from course %s",
                user.username,
                user.email,
                course_id
            )
            track_views.server_track(request, "change-email-settings", {"receive_emails": "yes", "course": course_id})
        return Response(status=status.HTTP_200_OK)


class Credentials(APIView, ApiKeyPermissionMixIn):
    """
        **Use Cases**

            Called from sso when collecting non trivial user credentials

            1. Get the dictionary of credentials for users

        **Example Requests**:

            GET /api/extended/credentials

        **Response Values**

            {
                "course_id_1": ["user_1_1", "user_1_2", ... , "user_1_n"],
                ...
                "course_id_m": ["user_m_1", "user_m_2", ... , "user_m_n"],
                "staff":  ["user_staff_1", "user_staff_2", ... , "user_staff_n"] // list of Global Staff users
            }
    """

    authentication_classes = OAuth2AuthenticationAllowInactiveUser,
    permission_classes = ApiKeyHeaderPermissionIsAuthenticated,

    def get(self, request):
        global_staff_users = User.objects.filter(is_staff=True)
        creds = dict()
        creds['staff'] = [u.username for u in global_staff_users]
        creds['discussions'] = dict()
        creds['unenrolled'] = dict()
        for course in modulestore().get_courses():
            course_id = course.id
            instructors = CourseAccessRole.objects.filter(course_id=course_id, role__in=[u'instructor', u'admin', u'staff'])
            creds[course_id.html_id()] = list(set([u.user.username for u in instructors]) - set(creds['staff']))
            ce = CourseEnrollment.objects.filter(course_id=course_id, is_active=True).values_list("user__username", flat=True)
            unenrolled = list(set(creds[course_id.html_id()]) - set(ce))
            if len(unenrolled) > 0:
                creds['unenrolled'][course_id.html_id()] = unenrolled
            roles = Role.objects.exclude(name=FORUM_ROLE_STUDENT).filter(course_id=course_id)
            if roles:
                creds['discussions'][course_id.html_id()] = dict()
                for role in roles:
                    creds['discussions'][course_id.html_id()][role.name] = [u.username for u in role.users.all()]
        return Response(data=creds)


def check_proctored_exams_attempt_turn_on(method):
    """
    Checks that option is turned on
    :param method:
    :return:
    """
    def dummy_api(*args, **kwargs):
        return Response(status=status.HTTP_404_NOT_FOUND)

    if not (ProctoredExamStudentAttempt and settings.FEATURES.get("PROCTORED_EXAMS_ATTEMPT_DELETE", False)):
        return dummy_api
    return method


class ProctoredExamsAttemptView(APIView):
    """
        **Use Cases**

        Allow to delete ExamAttempt for given user


        **Example Requests**:

            DELETE /api/extended/user_proctored_exam_attempt/A9597706-BB17-47A8-84BB-16F779FEB771/{
                "user_id": "1",
            }

        **Post Parameters**

            * user_id: The unique user id in plp and edx


        **Response Values**

            200 - OK, 404 - turned off, 400 - Fail (with error message), 500 - Failed for found user and attempt


    """
    authentication_classes = (SessionAuthenticationAllowInactiveUser,
                              OAuth2AuthenticationAllowInactiveUser)
    permission_classes = ApiKeyHeaderPermission,

    @staticmethod
    def is_allowed_for_session(attempt):
        course_id = attempt.proctored_exam.course_id
        course_key = CourseKey.from_string(course_id)
        try:
            course = modulestore().get_course(course_key)
        except Exception as e:
            logging.error("API get course for id {} error; Traceback:{}".format(course_id, str(e)))
            return False
        return getattr(course, "allow_deleting_proctoring_attempts", False)

    @check_proctored_exams_attempt_turn_on
    def delete(self, request, attempt_code):
        try:
            attempt = ProctoredExamStudentAttempt.objects.get_exam_attempt_by_code(attempt_code)
        except Exception as e:
            logging.error("Wrong proctored exam attempt code: {}; Exception: {}".format(attempt_code, str(e)))
            return Response(data={"message": "Wrong attempt_code"}, status=status.HTTP_400_BAD_REQUEST)

        if not self.is_allowed_for_session(attempt):
            return Response(status=status.HTTP_404_NOT_FOUND)

        try:
            remove_exam_attempt(attempt_id=attempt.id, requesting_user=attempt.user)
        except Exception as e:
            logging.error("Failed to remove proctored exam attempt {}".format(attempt_code))
            return Response(status=status.HTTP_500_INTERNAL_SERVER_ERROR)
        return Response(status=200)


class CourseCalendar(APIView, ApiKeyPermissionMixIn):
    """
        **Use Cases**
            Allow to get iCalendar file with course deadlines


        **Example Requests**:

            GET /api/extended/calendar/{course_key_string}/

        **Post Parameters**

            * username: User unique username. Optional. Works only if request.user is staff

        **Response Values**

            200 - iCalendar file, 400 - bad username, 403 - non-staff user requests calendar for other user

    """
    authentication_classes = (SessionAuthenticationAllowInactiveUser,
                              OAuth2AuthenticationAllowInactiveUser)
    permission_classes = ApiKeyHeaderPermissionIsAuthenticated,

    def get(self, request, course_key_string):
        if not settings.FEATURES.get("ICALENDAR_DUE_API", False):
            return Response(status=status.HTTP_404_NOT_FOUND)

        username = request.GET.get("username", None)
        log.info(request.user)
        if username:
            try:
                if request.user.is_staff:
                    user = User.objects.get(username=username)
                else:
                    user = User.objects.get(username=username)
                    #return Response(status=status.HTTP_403_FORBIDDEN,
                    #                data={"message": "Must be staff to request other user's calendar"})
            except:
                return Response(status=status.HTTP_400_BAD_REQUEST, data={"message": "Wrong user id"})
        else:
            user = request.user

        text = get_course_calendar(user, course_key_string)
        mime = "text/calendar"
        response = HttpResponse(text, content_type=mime, status=200)
        response['Content-Disposition'] = 'attachment; filename="{}_calendar.ics"'.format(course_key_string)
        return response<|MERGE_RESOLUTION|>--- conflicted
+++ resolved
@@ -661,18 +661,12 @@
                             )}
                     )
                 else:
-<<<<<<< HEAD
                     log.warning(u"Moving user {username} into default cohort {cohort_name} from verified in course {course_id}".format(username=username, cohort_name=default_group.name, course_id=course_id))
                     try:
                         add_user_to_cohort(default_group, username)
                         log.info(u"User {username} succesfully moved into default cohort {cohort_name} in course {course_id}".format(username=username, cohort_name=default_group.name, course_id=course_id))
                     except ValueError:
                         log.warning(u"User {username} already present into default cohort {cohort_name} in course {course_id}".format(username=username, cohort_name=default_group.name, course_id=course_id))
-=======
-                    log.info(u"User {username} already present in non-verified cohort {cohort_name} in course {course_id}".format(
-                                username=username, cohort_name=course_cohorts.first().name, course_id=course_id))
-
->>>>>>> 4d362a91
                     return Response(
                         status=status.HTTP_200_OK,
                         data={"message": u"User {username} already present in non-verified cohort {cohort_name} in course {course_id}".format(
