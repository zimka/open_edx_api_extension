import logging

from django.core.exceptions import ObjectDoesNotExist
from django.conf import settings
from django.http import HttpResponse
from django.db import transaction
from django.utils.decorators import method_decorator

from rest_framework.generics import RetrieveAPIView, ListAPIView
from rest_framework.response import Response
from rest_framework.views import APIView
from rest_framework import status

from bulk_email.models import Optout

from openedx.core.djangoapps.cors_csrf.decorators import ensure_csrf_cookie_cross_domain
from course_modes.models import CourseMode
from course_structure_api.v0 import serializers
from course_structure_api.v0.views import CourseViewMixin
from courseware import courses

from django_comment_common.models import Role, FORUM_ROLE_STUDENT
from openedx.core.djangoapps.embargo import api as embargo_api
from opaque_keys.edx.keys import CourseKey
from opaque_keys import InvalidKeyError
from student.models import User, CourseEnrollment, CourseAccessRole
from xmodule.modulestore.django import modulestore

from openedx.core.djangoapps.course_groups.cohorts import (
    is_course_cohorted, is_cohort_exists, add_cohort, add_user_to_cohort, remove_user_from_cohort, get_cohort_by_name,
)
from openedx.core.djangoapps.course_groups.models import CourseUserGroup
from openedx.core.djangoapps.user_api.preferences.api import update_email_opt_in
from openedx.core.lib.api.authentication import (
    SessionAuthenticationAllowInactiveUser,
    OAuth2AuthenticationAllowInactiveUser,
)
from openedx.core.lib.api.permissions import ApiKeyHeaderPermissionIsAuthenticated, ApiKeyHeaderPermission

from enrollment import api
from enrollment.errors import (
    CourseEnrollmentError,
    CourseModeNotFoundError, CourseEnrollmentExistsError
)
from enrollment.views import ApiKeyPermissionMixIn, EnrollmentCrossDomainSessionAuth, EnrollmentListView

from track import views as track_views

from open_edx_api_extension.serializers import CourseWithExamsSerializer
log = logging.getLogger(__name__)
VERIFIED = 'verified'

try:
    from edx_proctoring.models import ProctoredExamStudentAttempt
    from edx_proctoring.api import remove_exam_attempt
except ImportError:
    ProctoredExamStudentAttempt = None
from .data import get_course_enrollments, get_user_proctored_exams, get_course_calendar
from .models import CourseUserResultCache
from .utils import student_grades


class CourseUserResult(CourseViewMixin, RetrieveAPIView):
    """
    **Use Case**

        Get result user for a specific course.

    **Example Request**:

        GET /api/extended/courses/{course_id}/{username}/

    **Response Values**

        * id: The unique identifier for the user.

        * username: The username of the user.

        * email: The email of the user.

        * realname: The realname of the user.

        * grade_summary: Contains student grade details:

            * section_breakdown: This is a list of dictionaries which provide details on sections that were graded:
                * category: A string identifying the category.
                * percent: A float percentage for the section.
                * detail: A string explanation of the score. E.g. "Homework 1 - Ohms Law - 83% (5/6)".
                * label: A short string identifying the section. E.g. "HW  3".

            * grade:  A final letter grade.

            * totaled_scores: totaled scores, which is passed to the grader.

            * percent: Contains a float value, which is the final percentage score for the student.

            * grade_breakdown: This is a list of dictionaries which provide details on the contributions
                               of the final percentage grade. This is a higher level breakdown, for when the grade is
                               constructed of a few very large sections (such as Homeworks, Labs, a Midterm, and a Final):
                * category: A string identifying the category.
                * percent: A float percentage in the breakdown. All percents should add up to the final percentage.
                * detail: A string explanation of this breakdown. E.g. "Homework - 10% of a possible 15%".
    """

    @CourseViewMixin.course_check
    def get(self, request, **kwargs):
        username = self.kwargs.get('username')
        enrolled_students = CourseEnrollment.objects.users_enrolled_in(
            self.course_key).filter(username=username)

        if not enrolled_students:
            return Response({
                "error_description": "User is not enrolled for the course",
                "error": "invalid_request"
            })

        course = None
        grade_summaries = []
        for student in enrolled_students:
            # use cache if have any
            saved_info = CourseUserResultCache.get_grade_summary(student, self.course_key)
            if saved_info is not None:
                grade_summaries.append(saved_info)
                continue

            # otherwise get grades elsewhere and save them to cache
            if course is None:
                course = courses.get_course(self.course_key)
            new_info = student_grades(student, course)
            CourseUserResultCache.save_grade_summary(student, self.course_key, new_info)
            grade_summaries.append(new_info)

        student_info = [
            {
                'username': student.username,
                'id': student.id,
                'email': student.email,
                'grade_summary': grade_summaries[num],
                'realname': student.profile.name,
            }
            for num, student in enumerate(enrolled_students)
            ]
        return Response(student_info)


class CourseListMixin(object):
    lookup_field = 'course_id'
    paginate_by = 10000
    paginate_by_param = 'page_size'
    serializer_class = serializers.CourseSerializer
    # Using EDX_API_KEY for access to this api
    authentication_classes = (SessionAuthenticationAllowInactiveUser,
                              OAuth2AuthenticationAllowInactiveUser)
    permission_classes = ApiKeyHeaderPermissionIsAuthenticated,

    def get_queryset(self):
        course_ids = self.request.query_params.get('course_id', None)

        results = []
        if course_ids:
            course_ids = course_ids.split(',')
            for course_id in course_ids:
                course_key = CourseKey.from_string(course_id)
                course_descriptor = courses.get_course(course_key)
                results.append(course_descriptor)
        else:
            results = modulestore().get_courses()

        proctoring_system = self.request.query_params.get('proctoring_system')
        if proctoring_system:
            results = (course for course in results if
                       course.proctoring_service == proctoring_system)

        # Ensure only course descriptors are returned.
        results = (course for course in results if
                   course.scope_ids.block_type == 'course')


        # Sort the results in a predictable manner.
        v = sorted(results, key=lambda course: unicode(course.id))
        return v

class CourseList(CourseListMixin, ListAPIView):
    """
    Inspired from:
    lms.djangoapps.course_structure_api.v0.views.CourseList

    **Use Case**
        Get a paginated list of courses in the whole edX Platform.
        The list can be filtered by course_id.
        Each page in the list can contain up to 10 courses.
    **Example Requests**
          GET /api/extended/courses/
    **Response Values**
        * count: The number of courses in the edX platform.
        * next: The URI to the next page of courses.
        * previous: The URI to the previous page of courses.
        * num_pages: The number of pages listing courses.
        * results:  A list of courses returned. Each collection in the list
          contains these fields.
            * id: The unique identifier for the course.
            * name: The name of the course.
            * category: The type of content. In this case, the value is always
              "course".
            * org: The organization specified for the course.
            * run: The run of the course.
            * course: The course number.
            * uri: The URI to use to get details of the course.
            * image_url: The URI for the course's main image.
            * start: The course start date.
            * end: The course end date. If course end date is not specified, the
              value is null.
    """
    serializer_class = serializers.CourseSerializer


class CourseListWithExams(CourseListMixin, ListAPIView):
    """
    Gets a list of courses with proctored exams
    """
    serializer_class = CourseWithExamsSerializer


class SSOEnrollmentListView(EnrollmentListView):
    """
    Inspired from:
    common.djangoapps.enrollment.views.EnrollmentListView
    See base docs in parent class or on the web
    http://edx-platform-api.readthedocs.org/en/latest/enrollment/enrollment.html#enrollment.views.EnrollmentView
    """

    @method_decorator(ensure_csrf_cookie_cross_domain)
    def get(self, request):
        """
        There is copy-paste from parent class method.
        Only one difference we use get_course_enrollments() instead api.get_enrollments

        Gets a list of all course enrollments for the currently logged in user.
        """
        username = request.GET.get('user',
                                   request.user.is_staff and None or request.user.username)
        try:
            course_key = CourseKey.from_string(request.GET.get('course_run'))
        except InvalidKeyError:
            course_key = None

        if (
            not request.user.is_staff and request.user.username != username) and not self.has_api_key_permissions(
                request):
            # Return a 404 instead of a 403 (Unauthorized). If one user is looking up
            # other users, do not let them deduce the existence of an enrollment.
            return Response(status=status.HTTP_404_NOT_FOUND)
        try:
            if course_key:
                return Response(
                    get_course_enrollments(username, course_id=course_key))
            return Response(get_course_enrollments(username))
        except CourseEnrollmentError:
            return Response(
                status=status.HTTP_400_BAD_REQUEST,
                data={
                    "message": (
                        u"An error occurred while retrieving enrollments for user '{username}'"
                    ).format(username=username)
                }
            )


class PaidMassEnrollment(APIView, ApiKeyPermissionMixIn):
    """
        **Use Cases**

            Called from plp by staff from admin panel for update course enrollments for group of students
            to verified course mode

            1. Enroll the list of users to verified course mode

        **Example Requests**:

            POST /api/extended/paid_mass_enrollment{
                "course_details":{"course_id": "edX/DemoX/Demo_Course"},
                "users": "[user1, user2, user3]"
            }

        **Post Parameters**

            * users:  The usernames of the users. Required.

            * mode: The Course Mode for the enrollment. Individual users cannot upgrade their enrollment mode from
              'honor'. Only server-to-server requests can enroll with other modes. Optional.

            * is_active: A Boolean indicating whether the enrollment is active. Only server-to-server requests are
              allowed to deactivate an enrollment. Optional.

            * course details: A collection that contains:

                * course_id: The unique identifier for the course.

            * email_opt_in: A Boolean indicating whether the user
              wishes to opt into email from the organization running this course. Optional.

            * enrollment_attributes: A list of dictionary that contains:

                * namespace: Namespace of the attribute
                * name: Name of the attribute
                * value: Value of the attribute

        **Response Values**

            200 - OK, 400 - Fail
    """
    authentication_classes = OAuth2AuthenticationAllowInactiveUser, EnrollmentCrossDomainSessionAuth
    permission_classes = ApiKeyHeaderPermissionIsAuthenticated,

    @classmethod
    def as_view(cls, **initkwargs):
        return transaction.non_atomic_requests()(super(cls, cls).as_view(**initkwargs))

    def post(self, request):
        """
        Enrolls the list of users in a verified course mode.
        """
        # Get the users, Course ID, and Mode from the request.

        users = request.data.get('users', [])

        if len(users) == 0:
            return Response(
                status=status.HTTP_400_BAD_REQUEST,
                data={"message": u"Users must be specified to create a new enrollment."}
            )

        course_id = request.data.get('course_details', {}).get('course_id')

        if not course_id:
            return Response(
                status=status.HTTP_400_BAD_REQUEST,
                data={"message": u"Course ID must be specified to create a new enrollment."}
            )

        try:
            course_key = CourseKey.from_string(course_id)
        except InvalidKeyError:
            return Response(
                status=status.HTTP_400_BAD_REQUEST,
                data={"message": u"No course '{course_id}' found for enrollment".format(course_id=course_id)}
            )

        # use verified course mode by default
        mode = request.data.get('mode', CourseMode.VERIFIED)

        bad_users = []
        list_users = []
        for username in users:
            try:
                user = User.objects.get(username=username)
                list_users.append(user)
            except ObjectDoesNotExist:
                bad_users.append(username)

        if len(bad_users) > 0:
            return Response(
                status=status.HTTP_400_BAD_REQUEST,
                data={'message': u'Users: {} does not exist.'.format(', '.join(bad_users))}
            )

        for user in list_users:
            embargo_response = embargo_api.get_embargo_response(request, course_key, user)

            if embargo_response:
                return embargo_response

        current_username = None
        try:
            is_active = request.data.get('is_active')
            # Check if the requested activation status is None or a Boolean
            if is_active is not None and not isinstance(is_active, bool):
                return Response(
                    status=status.HTTP_400_BAD_REQUEST,
                    data={'message': u"'{value}' is an invalid enrollment activation status.".format(value=is_active)}
                )

            enrollment_attributes = request.data.get('enrollment_attributes')
            errors = False
            already_paid = []  # list of users with verified enrollment
            not_enrolled = []  # list of not enrolled yet or unenrolled users
            for username in users:
                current_username = username
                enrollment = api.get_enrollment(username, unicode(course_key))
                if not enrollment:
                    not_enrolled.append(username)
                elif enrollment['is_active'] is not True:
                    not_enrolled.append(username)
                elif enrollment['mode'] == CourseMode.VERIFIED:
                    already_paid.append(username)
            msg_paid = u""
            msg_not_enrolled = u""
            if len(already_paid) > 0:
                msg_paid = u'Users: {} already paid for course.'.format(', '.join(already_paid))
                errors = True
            if len(not_enrolled) > 0:
                msg_not_enrolled = u'Users: {} not enrolled for course.'.format(', '.join(not_enrolled))
                errors = True
            if errors:
                return Response(
                    status=status.HTTP_400_BAD_REQUEST,
                    data={"message": (u"'{course_id}'\n:{msg_paid}\n{msg_not_enrolled}").format(
                        course_id=course_id,
                        msg_paid=msg_paid,
                        msg_not_enrolled=msg_not_enrolled
                    ),
                    })

            # update for cohorts
            cohort_exists = is_cohort_exists(course_key, VERIFIED)
            if not cohort_exists:
                cohort = add_cohort(course_key, VERIFIED, 'manual')
            else:
                cohort = get_cohort_by_name(course_key, VERIFIED)

            for username in users:
                current_username = username
                api.update_enrollment(username, unicode(course_key), mode=mode, is_active=is_active)
                user = User.objects.get(username=username)
                course_cohorts = CourseUserGroup.objects.filter(
                    course_id=cohort.course_id,
                    users__id=user.id,
                    group_type=CourseUserGroup.COHORT
                )

                add_user_into_verified_cohort(course_cohorts, cohort, user)

            email_opt_in = request.data.get('email_opt_in', None)
            if email_opt_in is not None:
                org = course_key.org
                for username in users:
                    update_email_opt_in(username, org, email_opt_in)

            return Response(
                status=status.HTTP_200_OK,
                data={
                    "message": u"Success for course '{course_id}'.".format(course_id=course_id)
                })
        except CourseModeNotFoundError as error:
            return Response(
                status=status.HTTP_400_BAD_REQUEST,
                data={
                    "message": (
                        u"The course mode '{mode}' is not available for course '{course_id}'."
                    ).format(mode="verified", course_id=course_id),
                    "course_details": error.data
                })
        except CourseEnrollmentExistsError as error:
            return Response(data=error.enrollment)
        except CourseEnrollmentError:
            return Response(
                status=status.HTTP_400_BAD_REQUEST,
                data={
                    "message": (
                        u"An error occurred while creating the new course enrollment for user "
                        u"'{username}' in course '{course_id}'"
                    ).format(username=current_username, course_id=course_id)
                }
            )


class ProctoredExamsListView(APIView):
    """
    Get list of user's course and proctored exams for it
    """
    authentication_classes = (SessionAuthenticationAllowInactiveUser,
                              OAuth2AuthenticationAllowInactiveUser)
    permission_classes = ApiKeyHeaderPermissionIsAuthenticated,

    def get(self, request, username):
        result = get_user_proctored_exams(username, request)

        return Response(data=result)


class UpdateVerifiedCohort(APIView, ApiKeyPermissionMixIn):
    """
        **Use Cases**

            Called from plp for all course enrollments updated by user

            1. Add user to verified cohort when updating enrollment to verified mode
            2. Remove user from verified cohort when leaving verified mode

        **Example Requests**:

            POST /api/extended/update_verified_cohort{
                "course_id": "course-v1:edX+DemoX+Demo_Course",
                "username": "john_doe",
                "action": "add"
            }

        **Post Parameters**

            * course_id: The unique identifier for the course.

            * username: The unique user id in plp and edx

            * action: add - add user into verified cohort, delete - remove user from verified cohort 

        **Response Values**

            200 - OK, 400 - Fail (with error message)
    """

    authentication_classes = OAuth2AuthenticationAllowInactiveUser, EnrollmentCrossDomainSessionAuth
    permission_classes = ApiKeyHeaderPermissionIsAuthenticated,

    @classmethod
    def as_view(cls, **initkwargs):
        return transaction.non_atomic_requests()(super(cls, cls).as_view(**initkwargs))

    def post(self, request):
        username = request.data.get('username')
        try:
            user = User.objects.get(username=username)
        except ObjectDoesNotExist:
            log.error(u"User {username} does not exist".format(username=username))
            return Response(
                status=status.HTTP_400_BAD_REQUEST,
                data={"message": u"User {username} does not exist".format(username=username)}
            )

        course_id = request.data.get('course_id')
        if not course_id:
            log.error(u"Course ID must be specified to create a new enrollment.")
            return Response(
                status=status.HTTP_400_BAD_REQUEST,
                data={"message": u"Course ID must be specified to create a new enrollment."}
            )

        try:
            course_key = CourseKey.from_string(course_id)
        except InvalidKeyError:
            log.error(u"No course '{course_id}' found for enrollment".format(course_id=course_id))
            return Response(
                status=status.HTTP_400_BAD_REQUEST,
                data={
                    "message": u"No course '{course_id}' found for enrollment".format(course_id=course_id)
                }
            )

        course_is_cohorted = is_course_cohorted(course_key)
        if not course_is_cohorted:
            log.info(u"Course {course_id} is not cohorted.".format(course_id=course_id))
            return Response(
                status=status.HTTP_200_OK,
                data={"message": u"Course {course_id} is not cohorted.".format(course_id=course_id)}
            )

        action = request.data.get('action')
        if action not in [u'add', u'delete']:
            log.error(u"Available actions are 'add' and 'delete'.")
            return Response(
                status=status.HTTP_400_BAD_REQUEST,
                data={"message": u"Available actions are 'add' and 'delete'."}
            )

        cohort_exists = is_cohort_exists(course_key, VERIFIED)
        if not cohort_exists:
            if action == u'add':
                log.info(u"Cohort VERIFIED doesn't exist for course {} so let's create it!".format(course_id))
                cohort = add_cohort(course_key, VERIFIED, 'manual')
                log.info(u"Cohort VEIFIED created for the course {}".format(course_id))
            else:
                log.info(u"There aren't cohort verified for {course_id}".format(course_id=course_id))
                return Response(
                    status=status.HTTP_200_OK,
                    data={"message": u"There aren't cohort verified for {course_id}".format(course_id=course_id)}
                )
        else:
            cohort = get_cohort_by_name(course_key, VERIFIED)

        enrollment = CourseEnrollment.objects.get(
            user__username=username, course_id=course_key
        )
        if not enrollment or not enrollment.is_active:
            if action == u'add':
                log.error(u"Failed to add user into verified cohort. User {username} not enrolled or unenrolled in course {course_id}.".format(username=username, course_id=course_id))
                return Response(
                    status=status.HTTP_400_BAD_REQUEST,
                    data={"message": u"User {username} not enrolled or unenrolled in course {course_id}.".format(
                        username=username,
                        course_id=course_id
                    )}
                )
            if action == u'delete':
                if not enrollment:
                    log.info(u"User {username} is not enrolled in course {course_id}. (!!!)".format(username=username, course_id=course_id))
                    return Response(
                        status=status.HTTP_200_OK,
                        data={"message": u"User {username} is not enrolled in course {course_id}. (!!!)".format(
                            username=username,
                            course_id=course_id
                        )}
                    )
                else:
                    log.info(u"User {username} was unenrolled from course {course_id}.".format(username=username, course_id=course_id))
                    return Response(
                        status=status.HTTP_200_OK,
                        data={"message": u"User {username} was unenrolled from course {course_id}.".format(
                            username=username,
                            course_id=course_id
                        )}
                    )

        course_cohorts = CourseUserGroup.objects.filter(
            course_id=course_key,
            users__id=user.id,
            group_type=CourseUserGroup.COHORT
        )

        default_group = None
        for group in CourseUserGroup.objects.filter(course_id=course_key, group_type=CourseUserGroup.COHORT):
            if group.name.lower() == "default" or group.name.lower() == "default group":
                default_group = group
        if not default_group:
            log.info(u"Cohort DEFAULT doesn't exist for course {} so let's create it!".format(course_id))
            default_group = add_cohort(course_key, "Default Group", 'random')
            log.info(u"Cohort 'Default Group' succesfully created for the course {}".format(course_id))

        # remove user from verified cohort and add to default
        if action == u'delete':
            # let's check, that user not already presented into other cohort
            if course_cohorts.exists():
                if course_cohorts.first().name == default_group.name:
                    log.warning(
                        u"User {username} already present into default cohort {cohort_name} in course {course_id}".format(
                            username=username, cohort_name=default_group.name, course_id=course_id))
                    return Response(
                        status=status.HTTP_200_OK,
                        data={
                            "message": u"User {username} already present into default cohort {cohort_name} in course {course_id}".format(
                                username=username,
                                cohort_name=default_group.name,
                                course_id=course_id
                            )}
                    )
                elif course_cohorts.first().name == VERIFIED:
                    try:
                        add_user_to_cohort(default_group, username)
                        log.info(
                            u"User {username} succesfully moved into default cohort {cohort_name} in course {course_id}".format(
                                username=username, cohort_name=default_group.name, course_id=course_id))
                    except ValueError:
                        log.warning(
                            u"User {username} already present into default cohort {cohort_name} in course {course_id}".format(
                                username=username, cohort_name=default_group.name, course_id=course_id))
                    return Response(
                        status=status.HTTP_200_OK,
                        data={
                            "message": u"User {username} moved into default cohort {cohort_name} in course {course_id}".format(
                                username=username,
                                cohort_name=default_group.name,
                                course_id=course_id
                            )}
                    )
                else:
<<<<<<< HEAD
                    log.warning(u"Moving user {username} into default cohort {cohort_name} from verified in course {course_id}".format(username=username, cohort_name=default_group.name, course_id=course_id))
                    try:
                        add_user_to_cohort(default_group, username)
                        log.info(u"User {username} succesfully moved into default cohort {cohort_name} in course {course_id}".format(username=username, cohort_name=default_group.name, course_id=course_id))
                    except ValueError:
                        log.warning(u"User {username} already present into default cohort {cohort_name} in course {course_id}".format(username=username, cohort_name=default_group.name, course_id=course_id))
=======
                    log.info(u"User {username} already present in non-verified cohort {cohort_name} in course {course_id}".format(
                                username=username, cohort_name=course_cohorts.first().name, course_id=course_id))

>>>>>>> 54b54d2d
                    return Response(
                        status=status.HTTP_200_OK,
                        data={"message": u"User {username} already present in non-verified cohort {cohort_name} in course {course_id}".format(
                                username=username, cohort_name=course_cohorts.first().name, course_id=course_id
                        )}
                    )
            else:
                add_user_to_cohort(default_group, username)
                log.info(
                    u"User {username} succesfully moved into default cohort {cohort_name} in course {course_id}".format(
                        username=username, cohort_name=default_group.name, course_id=course_id))
                return Response(
                    status=status.HTTP_200_OK,
                    data={
                        "message": u"User {username} moved into default cohort {cohort_name} in course {course_id}".format(
                            username=username,
                            cohort_name=default_group.name,
                            course_id=course_id
                        )}
                )

        if action == u"add":
            message = add_user_into_verified_cohort(course_cohorts, cohort, user)
            if not message:
                message = u"User {username} added to cohort {cohort_name} into course {course_id}".format(username=user.username, cohort_name=cohort.name, course_id=course_id)
            log.info(message)
            return Response(
                status=status.HTTP_200_OK,
                data={"message":message}
            )


def add_user_into_verified_cohort(course_cohorts, cohort, user):
    try:
        add_user_to_cohort(cohort, user.username)
    except ValueError as e:
        log.warning("User {} already present in the cohort {}".format(user.username, cohort.name))
        return str(e)


class Subscriptions(APIView, ApiKeyPermissionMixIn):
    """
        **Use Cases**

            Called from plp when user change subscriptions parameters

            1. Subscribe user to course news
            2. Unsubscribe user to course news

        **Example Requests**:

            POST /api/extended/subscriptions{
                "course_id": "course-v1:edX+DemoX+Demo_Course",
                "username": "john_doe",
                "subscribe": True
            }

        **Post Parameters**

            * course_id: The unique identifier for the course.

            * username: The unique user id in plp and edx

            * subscribe: True or False

        **Response Values**

            200 - OK, 400 - Fail (with error message)
    """

    authentication_classes = OAuth2AuthenticationAllowInactiveUser, EnrollmentCrossDomainSessionAuth
    permission_classes = ApiKeyHeaderPermissionIsAuthenticated,

    def post(self, request):
        """Modify user's setting for receiving emails from a course."""
        username = request.data.get('username')
        try:
            user = User.objects.get(username=username)
        except ObjectDoesNotExist:
            return Response(
                status=status.HTTP_400_BAD_REQUEST,
                data={"message": u"User {username} does not exist".format(username=username)}
            )

        course_id = request.data.get('course_id')
        if not course_id:
            return Response(
                status=status.HTTP_400_BAD_REQUEST,
                data={"message": u"Course ID must be specified."}
            )

        try:
            course_key = CourseKey.from_string(course_id)
        except InvalidKeyError:
            return Response(
                status=status.HTTP_400_BAD_REQUEST,
                data={
                    "message": u"No course '{course_id}' found".format(course_id=course_id)
                }
            )

        receive_emails = request.data.get("subscribe")
        if receive_emails:
            optout_object = Optout.objects.filter(user=user, course_id=course_key)
            if optout_object:
                optout_object.delete()
            log.info(
                u"User %s (%s) opted in to receive emails from course %s",
                user.username,
                user.email,
                course_id
            )
            track_views.server_track(request, "change-email-settings", {"receive_emails": "no", "course": course_id})
        else:
            Optout.objects.get_or_create(user=user, course_id=course_key)
            log.info(
                u"User %s (%s) opted out of receiving emails from course %s",
                user.username,
                user.email,
                course_id
            )
            track_views.server_track(request, "change-email-settings", {"receive_emails": "yes", "course": course_id})
        return Response(status=status.HTTP_200_OK)


class Credentials(APIView, ApiKeyPermissionMixIn):
    """
        **Use Cases**

            Called from sso when collecting non trivial user credentials

            1. Get the dictionary of credentials for users

        **Example Requests**:

            GET /api/extended/credentials

        **Response Values**

            {
                "course_id_1": ["user_1_1", "user_1_2", ... , "user_1_n"],
                ...
                "course_id_m": ["user_m_1", "user_m_2", ... , "user_m_n"],
                "staff":  ["user_staff_1", "user_staff_2", ... , "user_staff_n"] // list of Global Staff users
            }
    """

    authentication_classes = OAuth2AuthenticationAllowInactiveUser,
    permission_classes = ApiKeyHeaderPermissionIsAuthenticated,

    def get(self, request):
        global_staff_users = User.objects.filter(is_staff=True)
        creds = dict()
        creds['staff'] = [u.username for u in global_staff_users]
        creds['discussions'] = dict()
        creds['unenrolled'] = dict()
        for course in modulestore().get_courses():
            course_id = course.id
            instructors = CourseAccessRole.objects.filter(course_id=course_id, role__in=[u'instructor', u'admin', u'staff'])
            creds[course_id.html_id()] = list(set([u.user.username for u in instructors]) - set(creds['staff']))
            ce = CourseEnrollment.objects.filter(course_id=course_id, is_active=True).values_list("user__username", flat=True)
            unenrolled = list(set(creds[course_id.html_id()]) - set(ce))
            if len(unenrolled) > 0:
                creds['unenrolled'][course_id.html_id()] = unenrolled
            roles = Role.objects.exclude(name=FORUM_ROLE_STUDENT).filter(course_id=course_id)
            if roles:
                creds['discussions'][course_id.html_id()] = dict()
                for role in roles:
                    creds['discussions'][course_id.html_id()][role.name] = [u.username for u in role.users.all()]
        return Response(data=creds)


def check_proctored_exams_attempt_turn_on(method):
    """
    Checks that option is turned on
    :param method:
    :return:
    """
    def dummy_api(*args, **kwargs):
        return Response(status=status.HTTP_404_NOT_FOUND)

    if not (ProctoredExamStudentAttempt and settings.FEATURES.get("PROCTORED_EXAMS_ATTEMPT_DELETE", False)):
        return dummy_api
    return method


class ProctoredExamsAttemptView(APIView):
    """
        **Use Cases**

        Allow to delete ExamAttempt for given user


        **Example Requests**:

            DELETE /api/extended/user_proctored_exam_attempt/A9597706-BB17-47A8-84BB-16F779FEB771/{
                "user_id": "1",
            }

        **Post Parameters**

            * user_id: The unique user id in plp and edx


        **Response Values**

            200 - OK, 404 - turned off, 400 - Fail (with error message), 500 - Failed for found user and attempt


    """
    authentication_classes = (SessionAuthenticationAllowInactiveUser,
                              OAuth2AuthenticationAllowInactiveUser)
    permission_classes = ApiKeyHeaderPermission,

    @staticmethod
    def is_allowed_for_session(attempt):
        course_id = attempt.proctored_exam.course_id
        course_key = CourseKey.from_string(course_id)
        try:
            course = modulestore().get_course(course_key)
        except Exception as e:
            logging.error("API get course for id {} error; Traceback:{}".format(course_id, str(e)))
            return False
        return getattr(course, "allow_deleting_proctoring_attempts", False)

    @check_proctored_exams_attempt_turn_on
    def delete(self, request, attempt_code):
        try:
            attempt = ProctoredExamStudentAttempt.objects.get_exam_attempt_by_code(attempt_code)
        except Exception as e:
            logging.error("Wrong proctored exam attempt code: {}; Exception: {}".format(attempt_code, str(e)))
            return Response(data={"message": "Wrong attempt_code"}, status=status.HTTP_400_BAD_REQUEST)

        if not self.is_allowed_for_session(attempt):
            return Response(status=status.HTTP_404_NOT_FOUND)

        try:
            remove_exam_attempt(attempt_id=attempt.id, requesting_user=attempt.user)
        except Exception as e:
            logging.error("Failed to remove proctored exam attempt {}".format(attempt_code))
            return Response(status=status.HTTP_500_INTERNAL_SERVER_ERROR)
        return Response(status=200)


class CourseCalendar(APIView, ApiKeyPermissionMixIn):
    """
        **Use Cases**
            Allow to get iCalendar file with course deadlines


        **Example Requests**:

            GET /api/extended/calendar/{course_key_string}/

        **Post Parameters**

            * username: User unique username. Optional. Works only if request.user is staff

        **Response Values**

            200 - iCalendar file, 400 - bad username, 403 - non-staff user requests calendar for other user

    """
    authentication_classes = (SessionAuthenticationAllowInactiveUser,
                              OAuth2AuthenticationAllowInactiveUser)
    permission_classes = ApiKeyHeaderPermissionIsAuthenticated,

    def get(self, request, course_key_string):
        if not settings.FEATURES.get("ICALENDAR_DUE_API", False):
            return Response(status=status.HTTP_404_NOT_FOUND)

        username = request.GET.get("username", None)
        log.info(request.user)
        if username:
            try:
                if request.user.is_staff:
                    user = User.objects.get(username=username)
                else:
                    user = User.objects.get(username=username)
                    #return Response(status=status.HTTP_403_FORBIDDEN,
                    #                data={"message": "Must be staff to request other user's calendar"})
            except:
                return Response(status=status.HTTP_400_BAD_REQUEST, data={"message": "Wrong user id"})
        else:
            user = request.user

        text = get_course_calendar(user, course_key_string)
        mime = "text/calendar"
        response = HttpResponse(text, content_type=mime, status=200)
        response['Content-Disposition'] = 'attachment; filename="{}_calendar.ics"'.format(course_key_string)
        return response<|MERGE_RESOLUTION|>--- conflicted
+++ resolved
@@ -661,18 +661,13 @@
                             )}
                     )
                 else:
-<<<<<<< HEAD
-                    log.warning(u"Moving user {username} into default cohort {cohort_name} from verified in course {course_id}".format(username=username, cohort_name=default_group.name, course_id=course_id))
+                    log.info(u"Moving user {username} into default cohort {cohort_name} from verified in course {course_id}".format(username=username, cohort_name=default_group.name, course_id=course_id))
                     try:
                         add_user_to_cohort(default_group, username)
                         log.info(u"User {username} succesfully moved into default cohort {cohort_name} in course {course_id}".format(username=username, cohort_name=default_group.name, course_id=course_id))
                     except ValueError:
                         log.warning(u"User {username} already present into default cohort {cohort_name} in course {course_id}".format(username=username, cohort_name=default_group.name, course_id=course_id))
-=======
-                    log.info(u"User {username} already present in non-verified cohort {cohort_name} in course {course_id}".format(
-                                username=username, cohort_name=course_cohorts.first().name, course_id=course_id))
-
->>>>>>> 54b54d2d
+
                     return Response(
                         status=status.HTTP_200_OK,
                         data={"message": u"User {username} already present in non-verified cohort {cohort_name} in course {course_id}".format(
