import json
import logging

from django.core.exceptions import ObjectDoesNotExist
from django.conf import settings
from django.http import HttpResponse
from django.db import transaction
from django.utils.decorators import method_decorator
from django.views.decorators.csrf import ensure_csrf_cookie
from django.http import JsonResponse

from rest_framework.generics import RetrieveAPIView, ListAPIView
from rest_framework.response import Response
from rest_framework.views import APIView
from rest_framework import status

from bulk_email.models import Optout

from openedx.core.djangoapps.cors_csrf.decorators import ensure_csrf_cookie_cross_domain
from course_modes.models import CourseMode
from course_structure_api.v0 import serializers
from course_structure_api.v0.views import CourseViewMixin
from courseware import courses

from django_comment_common.models import Role, FORUM_ROLE_STUDENT
from openedx.core.djangoapps.embargo import api as embargo_api
from opaque_keys.edx.keys import CourseKey
from opaque_keys import InvalidKeyError
from student.models import User, CourseEnrollment, CourseAccessRole
from xmodule.modulestore.django import modulestore

from openedx.core.djangoapps.course_groups.cohorts import (
    is_course_cohorted, is_cohort_exists, add_cohort, add_user_to_cohort, remove_user_from_cohort, get_cohort_by_name,
)
from openedx.core.djangoapps.course_groups.models import CourseUserGroup
from openedx.core.djangoapps.user_api.preferences.api import update_email_opt_in
from openedx.core.lib.api.authentication import (
    SessionAuthenticationAllowInactiveUser,
    OAuth2AuthenticationAllowInactiveUser,
)
from openedx.core.lib.api.permissions import ApiKeyHeaderPermissionIsAuthenticated, ApiKeyHeaderPermission

from enrollment import api
from enrollment.errors import (
    CourseEnrollmentError,
    CourseModeNotFoundError, CourseEnrollmentExistsError
)
from enrollment.views import ApiKeyPermissionMixIn, EnrollmentCrossDomainSessionAuth, EnrollmentListView
from instructor.views.api import require_level
from instructor_task.api_helper import AlreadyRunningError
from instructor_task.models import ReportStore


from track import views as track_views

from open_edx_api_extension.serializers import CourseWithExamsSerializer
<<<<<<< HEAD
=======

from .data import get_course_enrollments, get_user_proctored_exams
from .tasks import submit_calculate_grades_csv_users
from .utils import get_custom_grade_config

>>>>>>> a36d1f82
log = logging.getLogger(__name__)
VERIFIED = 'verified'

try:
    from edx_proctoring.models import ProctoredExamStudentAttempt
    from edx_proctoring.api import remove_exam_attempt
except ImportError:
    ProctoredExamStudentAttempt = None
from .data import get_course_enrollments, get_user_proctored_exams, get_course_calendar
from .models import CourseUserResultCache
from .utils import student_grades


class CourseUserResult(CourseViewMixin, RetrieveAPIView):
    """
    **Use Case**

        Get result user for a specific course.

    **Example Request**:

        GET /api/extended/courses/{course_id}/{username}/

    **Response Values**

        * id: The unique identifier for the user.

        * username: The username of the user.

        * email: The email of the user.

        * realname: The realname of the user.

        * grade_summary: Contains student grade details:

            * section_breakdown: This is a list of dictionaries which provide details on sections that were graded:
                * category: A string identifying the category.
                * percent: A float percentage for the section.
                * detail: A string explanation of the score. E.g. "Homework 1 - Ohms Law - 83% (5/6)".
                * label: A short string identifying the section. E.g. "HW  3".

            * grade:  A final letter grade.

            * totaled_scores: totaled scores, which is passed to the grader.

            * percent: Contains a float value, which is the final percentage score for the student.

            * grade_breakdown: This is a list of dictionaries which provide details on the contributions
                               of the final percentage grade. This is a higher level breakdown, for when the grade is
                               constructed of a few very large sections (such as Homeworks, Labs, a Midterm, and a Final):
                * category: A string identifying the category.
                * percent: A float percentage in the breakdown. All percents should add up to the final percentage.
                * detail: A string explanation of this breakdown. E.g. "Homework - 10% of a possible 15%".
    """

    @CourseViewMixin.course_check
    def get(self, request, **kwargs):
        username = self.kwargs.get('username')
        enrolled_students = CourseEnrollment.objects.users_enrolled_in(
            self.course_key).filter(username=username)

        if not enrolled_students:
            return Response({
                "error_description": "User is not enrolled for the course",
                "error": "invalid_request"
            })

        course = None
        grade_summaries = []
        for student in enrolled_students:
            # use cache if have any
            saved_info = CourseUserResultCache.get_grade_summary(student, self.course_key)
            if saved_info is not None:
                grade_summaries.append(saved_info)
                continue

            # otherwise get grades elsewhere and save them to cache
            if course is None:
                course = courses.get_course(self.course_key)
            new_info = student_grades(student, course)
            CourseUserResultCache.save_grade_summary(student, self.course_key, new_info)
            grade_summaries.append(new_info)

        student_info = [
            {
                'username': student.username,
                'id': student.id,
                'email': student.email,
                'grade_summary': grade_summaries[num],
                'realname': student.profile.name,
            }
            for num, student in enumerate(enrolled_students)
            ]
        return Response(student_info)


class CourseListMixin(object):
    lookup_field = 'course_id'
    paginate_by = 10000
    paginate_by_param = 'page_size'
    serializer_class = serializers.CourseSerializer
    # Using EDX_API_KEY for access to this api
    authentication_classes = (SessionAuthenticationAllowInactiveUser,
                              OAuth2AuthenticationAllowInactiveUser)
    permission_classes = ApiKeyHeaderPermissionIsAuthenticated,

    def get_queryset(self):
        course_ids = self.request.query_params.get('course_id', None)

        results = []
        if course_ids:
            course_ids = course_ids.split(',')
            for course_id in course_ids:
                course_key = CourseKey.from_string(course_id)
                course_descriptor = courses.get_course(course_key)
                results.append(course_descriptor)
        else:
            results = modulestore().get_courses()

        proctoring_system = self.request.query_params.get('proctoring_system')
        if proctoring_system:
            results = (course for course in results if
                       proctoring_system in course.available_proctoring_services.split(','))

        # Ensure only course descriptors are returned.
        results = (course for course in results if
                   course.scope_ids.block_type == 'course')


        # Sort the results in a predictable manner.
        v = sorted(results, key=lambda course: unicode(course.id))
        return v

class CourseList(CourseListMixin, ListAPIView):
    """
    Inspired from:
    lms.djangoapps.course_structure_api.v0.views.CourseList

    **Use Case**
        Get a paginated list of courses in the whole edX Platform.
        The list can be filtered by course_id.
        Each page in the list can contain up to 10 courses.
    **Example Requests**
          GET /api/extended/courses/
    **Response Values**
        * count: The number of courses in the edX platform.
        * next: The URI to the next page of courses.
        * previous: The URI to the previous page of courses.
        * num_pages: The number of pages listing courses.
        * results:  A list of courses returned. Each collection in the list
          contains these fields.
            * id: The unique identifier for the course.
            * name: The name of the course.
            * category: The type of content. In this case, the value is always
              "course".
            * org: The organization specified for the course.
            * run: The run of the course.
            * course: The course number.
            * uri: The URI to use to get details of the course.
            * image_url: The URI for the course's main image.
            * start: The course start date.
            * end: The course end date. If course end date is not specified, the
              value is null.
    """
    serializer_class = serializers.CourseSerializer


class CourseListWithExams(CourseListMixin, ListAPIView):
    """
    Gets a list of courses with proctored exams
    """
    serializer_class = CourseWithExamsSerializer


class SSOEnrollmentListView(EnrollmentListView):
    """
    Inspired from:
    common.djangoapps.enrollment.views.EnrollmentListView
    See base docs in parent class or on the web
    http://edx-platform-api.readthedocs.org/en/latest/enrollment/enrollment.html#enrollment.views.EnrollmentView
    """

    @method_decorator(ensure_csrf_cookie_cross_domain)
    def get(self, request):
        """
        There is copy-paste from parent class method.
        Only one difference we use get_course_enrollments() instead api.get_enrollments

        Gets a list of all course enrollments for the currently logged in user.
        """
        username = request.GET.get('user',
                                   request.user.is_staff and None or request.user.username)
        try:
            course_key = CourseKey.from_string(request.GET.get('course_run'))
        except InvalidKeyError:
            course_key = None

        if (
            not request.user.is_staff and request.user.username != username) and not self.has_api_key_permissions(
                request):
            # Return a 404 instead of a 403 (Unauthorized). If one user is looking up
            # other users, do not let them deduce the existence of an enrollment.
            return Response(status=status.HTTP_404_NOT_FOUND)
        try:
            if course_key:
                return Response(
                    get_course_enrollments(username, course_id=course_key))
            return Response(get_course_enrollments(username))
        except CourseEnrollmentError:
            return Response(
                status=status.HTTP_400_BAD_REQUEST,
                data={
                    "message": (
                        u"An error occurred while retrieving enrollments for user '{username}'"
                    ).format(username=username)
                }
            )


class PaidMassEnrollment(APIView, ApiKeyPermissionMixIn):
    """
        **Use Cases**

            Called from plp by staff from admin panel for update course enrollments for group of students
            to verified course mode

            1. Enroll the list of users to verified course mode

        **Example Requests**:

            POST /api/extended/paid_mass_enrollment{
                "course_details":{"course_id": "edX/DemoX/Demo_Course"},
                "users": "[user1, user2, user3]"
            }

        **Post Parameters**

            * users:  The usernames of the users. Required.

            * mode: The Course Mode for the enrollment. Individual users cannot upgrade their enrollment mode from
              'honor'. Only server-to-server requests can enroll with other modes. Optional.

            * is_active: A Boolean indicating whether the enrollment is active. Only server-to-server requests are
              allowed to deactivate an enrollment. Optional.

            * course details: A collection that contains:

                * course_id: The unique identifier for the course.

            * email_opt_in: A Boolean indicating whether the user
              wishes to opt into email from the organization running this course. Optional.

            * enrollment_attributes: A list of dictionary that contains:

                * namespace: Namespace of the attribute
                * name: Name of the attribute
                * value: Value of the attribute

        **Response Values**

            200 - OK, 400 - Fail
    """
    authentication_classes = OAuth2AuthenticationAllowInactiveUser, EnrollmentCrossDomainSessionAuth
    permission_classes = ApiKeyHeaderPermissionIsAuthenticated,

    @classmethod
    def as_view(cls, **initkwargs):
        return transaction.non_atomic_requests()(super(cls, cls).as_view(**initkwargs))

    def post(self, request):
        """
        Enrolls the list of users in a verified course mode.
        """
        # Get the users, Course ID, and Mode from the request.

        users = request.data.get('users', [])

        if len(users) == 0:
            return Response(
                status=status.HTTP_400_BAD_REQUEST,
                data={"message": u"Users must be specified to create a new enrollment."}
            )

        course_id = request.data.get('course_details', {}).get('course_id')

        if not course_id:
            return Response(
                status=status.HTTP_400_BAD_REQUEST,
                data={"message": u"Course ID must be specified to create a new enrollment."}
            )

        try:
            course_key = CourseKey.from_string(course_id)
        except InvalidKeyError:
            return Response(
                status=status.HTTP_400_BAD_REQUEST,
                data={"message": u"No course '{course_id}' found for enrollment".format(course_id=course_id)}
            )

        # use verified course mode by default
        mode = request.data.get('mode', CourseMode.VERIFIED)

        bad_users = []
        list_users = []
        for username in users:
            try:
                user = User.objects.get(username=username)
                list_users.append(user)
            except ObjectDoesNotExist:
                bad_users.append(username)

        if len(bad_users) > 0:
            return Response(
                status=status.HTTP_400_BAD_REQUEST,
                data={'message': u'Users: {} does not exist.'.format(', '.join(bad_users))}
            )

        for user in list_users:
            embargo_response = embargo_api.get_embargo_response(request, course_key, user)

            if embargo_response:
                return embargo_response

        current_username = None
        try:
            is_active = request.data.get('is_active')
            # Check if the requested activation status is None or a Boolean
            if is_active is not None and not isinstance(is_active, bool):
                return Response(
                    status=status.HTTP_400_BAD_REQUEST,
                    data={'message': u"'{value}' is an invalid enrollment activation status.".format(value=is_active)}
                )

            enrollment_attributes = request.data.get('enrollment_attributes')
            errors = False
            already_paid = []  # list of users with verified enrollment
            not_enrolled = []  # list of not enrolled yet or unenrolled users
            for username in users:
                current_username = username
                enrollment = api.get_enrollment(username, unicode(course_key))
                if not enrollment:
                    not_enrolled.append(username)
                elif enrollment['is_active'] is not True:
                    not_enrolled.append(username)
                elif enrollment['mode'] == CourseMode.VERIFIED:
                    already_paid.append(username)
            msg_paid = u""
            msg_not_enrolled = u""
            if len(already_paid) > 0:
                msg_paid = u'Users: {} already paid for course.'.format(', '.join(already_paid))
                errors = True
            if len(not_enrolled) > 0:
                msg_not_enrolled = u'Users: {} not enrolled for course.'.format(', '.join(not_enrolled))
                errors = True
            if errors:
                return Response(
                    status=status.HTTP_400_BAD_REQUEST,
                    data={"message": (u"'{course_id}'\n:{msg_paid}\n{msg_not_enrolled}").format(
                        course_id=course_id,
                        msg_paid=msg_paid,
                        msg_not_enrolled=msg_not_enrolled
                    ),
                    })

            # update for cohorts
            cohort_exists = is_cohort_exists(course_key, VERIFIED)
            if not cohort_exists:
                cohort = add_cohort(course_key, VERIFIED, 'manual')
            else:
                cohort = get_cohort_by_name(course_key, VERIFIED)

            for username in users:
                current_username = username
                api.update_enrollment(username, unicode(course_key), mode=mode, is_active=is_active)
                user = User.objects.get(username=username)
                course_cohorts = CourseUserGroup.objects.filter(
                    course_id=cohort.course_id,
                    users__id=user.id,
                    group_type=CourseUserGroup.COHORT
                )

                add_user_into_verified_cohort(course_cohorts, cohort, user)

            email_opt_in = request.data.get('email_opt_in', None)
            if email_opt_in is not None:
                org = course_key.org
                for username in users:
                    update_email_opt_in(username, org, email_opt_in)

            return Response(
                status=status.HTTP_200_OK,
                data={
                    "message": u"Success for course '{course_id}'.".format(course_id=course_id)
                })
        except CourseModeNotFoundError as error:
            return Response(
                status=status.HTTP_400_BAD_REQUEST,
                data={
                    "message": (
                        u"The course mode '{mode}' is not available for course '{course_id}'."
                    ).format(mode="verified", course_id=course_id),
                    "course_details": error.data
                })
        except CourseEnrollmentExistsError as error:
            return Response(data=error.enrollment)
        except CourseEnrollmentError:
            return Response(
                status=status.HTTP_400_BAD_REQUEST,
                data={
                    "message": (
                        u"An error occurred while creating the new course enrollment for user "
                        u"'{username}' in course '{course_id}'"
                    ).format(username=current_username, course_id=course_id)
                }
            )


class ProctoredExamsListView(APIView):
    """
    Get list of user's course and proctored exams for it
    """
    authentication_classes = (SessionAuthenticationAllowInactiveUser,
                              OAuth2AuthenticationAllowInactiveUser)
    permission_classes = ApiKeyHeaderPermissionIsAuthenticated,

    def get(self, request, username):
        result = get_user_proctored_exams(username, request)

        return Response(data=result)


class UpdateVerifiedCohort(APIView, ApiKeyPermissionMixIn):
    """
        **Use Cases**

            Called from plp for all course enrollments updated by user

            1. Add user to verified cohort when updating enrollment to verified mode
            2. Remove user from verified cohort when leaving verified mode

        **Example Requests**:

            POST /api/extended/update_verified_cohort{
                "course_id": "course-v1:edX+DemoX+Demo_Course",
                "username": "john_doe",
                "action": "add"
            }

        **Post Parameters**

            * course_id: The unique identifier for the course.

            * username: The unique user id in plp and edx

            * action: add - add user into verified cohort, delete - remove user from verified cohort 

        **Response Values**

            200 - OK, 400 - Fail (with error message)
    """

    authentication_classes = OAuth2AuthenticationAllowInactiveUser, EnrollmentCrossDomainSessionAuth
    permission_classes = ApiKeyHeaderPermissionIsAuthenticated,

    @classmethod
    def as_view(cls, **initkwargs):
        return transaction.non_atomic_requests()(super(cls, cls).as_view(**initkwargs))

    def post(self, request):
        username = request.data.get('username')
        try:
            user = User.objects.get(username=username)
        except ObjectDoesNotExist:
            log.error(u"User {username} does not exist".format(username=username))
            return Response(
                status=status.HTTP_400_BAD_REQUEST,
                data={"message": u"User {username} does not exist".format(username=username)}
            )

        course_id = request.data.get('course_id')
        if not course_id:
            log.error(u"Course ID must be specified to create a new enrollment.")
            return Response(
                status=status.HTTP_400_BAD_REQUEST,
                data={"message": u"Course ID must be specified to create a new enrollment."}
            )

        try:
            course_key = CourseKey.from_string(course_id)
        except InvalidKeyError:
            log.error(u"No course '{course_id}' found for enrollment".format(course_id=course_id))
            return Response(
                status=status.HTTP_400_BAD_REQUEST,
                data={
                    "message": u"No course '{course_id}' found for enrollment".format(course_id=course_id)
                }
            )

        course_is_cohorted = is_course_cohorted(course_key)
        if not course_is_cohorted:
            log.info(u"Course {course_id} is not cohorted.".format(course_id=course_id))
            return Response(
                status=status.HTTP_200_OK,
                data={"message": u"Course {course_id} is not cohorted.".format(course_id=course_id)}
            )

        action = request.data.get('action')
        if action not in [u'add', u'delete']:
            log.error(u"Available actions are 'add' and 'delete'.")
            return Response(
                status=status.HTTP_400_BAD_REQUEST,
                data={"message": u"Available actions are 'add' and 'delete'."}
            )

        cohort_exists = is_cohort_exists(course_key, VERIFIED)
        if not cohort_exists:
            if action == u'add':
                log.info(u"Cohort VERIFIED doesn't exist for course {} so let's create it!".format(course_id))
                cohort = add_cohort(course_key, VERIFIED, 'manual')
                log.info(u"Cohort VEIFIED created for the course {}".format(course_id))
            else:
                log.info(u"There aren't cohort verified for {course_id}".format(course_id=course_id))
                return Response(
                    status=status.HTTP_200_OK,
                    data={"message": u"There aren't cohort verified for {course_id}".format(course_id=course_id)}
                )
        else:
            cohort = get_cohort_by_name(course_key, VERIFIED)

        enrollment = CourseEnrollment.objects.get(
            user__username=username, course_id=course_key
        )
        if not enrollment or not enrollment.is_active:
            if action == u'add':
                log.error(u"Failed to add user into verified cohort. User {username} not enrolled or unenrolled in course {course_id}.".format(username=username, course_id=course_id))
                return Response(
                    status=status.HTTP_400_BAD_REQUEST,
                    data={"message": u"User {username} not enrolled or unenrolled in course {course_id}.".format(
                        username=username,
                        course_id=course_id
                    )}
                )
            if action == u'delete':
                if not enrollment:
                    log.info(u"User {username} is not enrolled in course {course_id}. (!!!)".format(username=username, course_id=course_id))
                    return Response(
                        status=status.HTTP_200_OK,
                        data={"message": u"User {username} is not enrolled in course {course_id}. (!!!)".format(
                            username=username,
                            course_id=course_id
                        )}
                    )
                else:
                    log.info(u"User {username} was unenrolled from course {course_id}.".format(username=username, course_id=course_id))
                    return Response(
                        status=status.HTTP_200_OK,
                        data={"message": u"User {username} was unenrolled from course {course_id}.".format(
                            username=username,
                            course_id=course_id
                        )}
                    )

        course_cohorts = CourseUserGroup.objects.filter(
            course_id=course_key,
            users__id=user.id,
            group_type=CourseUserGroup.COHORT
        )

        default_group = None
        for group in CourseUserGroup.objects.filter(course_id=course_key, group_type=CourseUserGroup.COHORT):
            if group.name.lower() == "default" or group.name.lower() == "default group":
                default_group = group
        if not default_group:
            log.info(u"Cohort DEFAULT doesn't exist for course {} so let's create it!".format(course_id))
            default_group = add_cohort(course_key, "Default Group", 'random')
            log.info(u"Cohort 'Default Group' succesfully created for the course {}".format(course_id))

        # remove user from verified cohort and add to default
        if action == u'delete':
            # let's check, that user not already presented into other cohort
            if course_cohorts.exists():
                if course_cohorts.first().name == default_group.name:
                    log.warning(
                        u"User {username} already present into default cohort {cohort_name} in course {course_id}".format(
                            username=username, cohort_name=default_group.name, course_id=course_id))
                    return Response(
                        status=status.HTTP_200_OK,
                        data={
                            "message": u"User {username} already present into default cohort {cohort_name} in course {course_id}".format(
                                username=username,
                                cohort_name=default_group.name,
                                course_id=course_id
                            )}
                    )
                elif course_cohorts.first().name == VERIFIED:
                    try:
                        add_user_to_cohort(default_group, username)
                        log.info(
                            u"User {username} succesfully moved into default cohort {cohort_name} in course {course_id}".format(
                                username=username, cohort_name=default_group.name, course_id=course_id))
                    except ValueError:
                        log.warning(
                            u"User {username} already present into default cohort {cohort_name} in course {course_id}".format(
                                username=username, cohort_name=default_group.name, course_id=course_id))
                    return Response(
                        status=status.HTTP_200_OK,
                        data={
                            "message": u"User {username} moved into default cohort {cohort_name} in course {course_id}".format(
                                username=username,
                                cohort_name=default_group.name,
                                course_id=course_id
                            )}
                    )
                else:
                    log.info(u"Moving user {username} into default cohort {cohort_name} from verified in course {course_id}".format(username=username, cohort_name=default_group.name, course_id=course_id))
                    try:
                        add_user_to_cohort(default_group, username)
                        log.info(u"User {username} succesfully moved into default cohort {cohort_name} in course {course_id}".format(username=username, cohort_name=default_group.name, course_id=course_id))
                    except ValueError:
                        log.warning(u"User {username} already present into default cohort {cohort_name} in course {course_id}".format(username=username, cohort_name=default_group.name, course_id=course_id))

                    return Response(
                        status=status.HTTP_200_OK,
                        data={"message": u"User {username} already present in non-verified cohort {cohort_name} in course {course_id}".format(
                                username=username, cohort_name=course_cohorts.first().name, course_id=course_id
                        )}
                    )
<<<<<<< HEAD
            else:
                add_user_to_cohort(default_group, username)
                log.info(
                    u"User {username} succesfully moved into default cohort {cohort_name} in course {course_id}".format(
                        username=username, cohort_name=default_group.name, course_id=course_id))
                return Response(
                    status=status.HTTP_200_OK,
                    data={
                        "message": u"User {username} moved into default cohort {cohort_name} in course {course_id}".format(
                            username=username,
                            cohort_name=default_group.name,
                            course_id=course_id
                        )}
                )
=======
>>>>>>> a36d1f82

        if action == u"add":
            message = add_user_into_verified_cohort(course_cohorts, cohort, user)
            if not message:
                message = u"User {username} added to cohort {cohort_name} into course {course_id}".format(username=user.username, cohort_name=cohort.name, course_id=course_id)
            log.info(message)
            return Response(
                status=status.HTTP_200_OK,
                data={"message":message}
            )


def add_user_into_verified_cohort(course_cohorts, cohort, user):
    try:
        add_user_to_cohort(cohort, user.username)
    except ValueError as e:
        log.warning("User {} already present in the cohort {}".format(user.username, cohort.name))
        return str(e)


class Subscriptions(APIView, ApiKeyPermissionMixIn):
    """
        **Use Cases**

            Called from plp when user change subscriptions parameters

            1. Subscribe user to course news
            2. Unsubscribe user to course news

        **Example Requests**:

            POST /api/extended/subscriptions{
                "course_id": "course-v1:edX+DemoX+Demo_Course",
                "username": "john_doe",
                "subscribe": True
            }

        **Post Parameters**

            * course_id: The unique identifier for the course.

            * username: The unique user id in plp and edx

            * subscribe: True or False

        **Response Values**

            200 - OK, 400 - Fail (with error message)
    """

    authentication_classes = OAuth2AuthenticationAllowInactiveUser, EnrollmentCrossDomainSessionAuth
    permission_classes = ApiKeyHeaderPermissionIsAuthenticated,

    def post(self, request):
        """Modify user's setting for receiving emails from a course."""
        username = request.data.get('username')
        try:
            user = User.objects.get(username=username)
        except ObjectDoesNotExist:
            return Response(
                status=status.HTTP_400_BAD_REQUEST,
                data={"message": u"User {username} does not exist".format(username=username)}
            )

        course_id = request.data.get('course_id')
        if not course_id:
            return Response(
                status=status.HTTP_400_BAD_REQUEST,
                data={"message": u"Course ID must be specified."}
            )

        try:
            course_key = CourseKey.from_string(course_id)
        except InvalidKeyError:
            return Response(
                status=status.HTTP_400_BAD_REQUEST,
                data={
                    "message": u"No course '{course_id}' found".format(course_id=course_id)
                }
            )

        receive_emails = request.data.get("subscribe")
        if receive_emails:
            optout_object = Optout.objects.filter(user=user, course_id=course_key)
            if optout_object:
                optout_object.delete()
            log.info(
                u"User %s (%s) opted in to receive emails from course %s",
                user.username,
                user.email,
                course_id
            )
            track_views.server_track(request, "change-email-settings", {"receive_emails": "no", "course": course_id})
        else:
            Optout.objects.get_or_create(user=user, course_id=course_key)
            log.info(
                u"User %s (%s) opted out of receiving emails from course %s",
                user.username,
                user.email,
                course_id
            )
            track_views.server_track(request, "change-email-settings", {"receive_emails": "yes", "course": course_id})
        return Response(status=status.HTTP_200_OK)


class Credentials(APIView, ApiKeyPermissionMixIn):
    """
        **Use Cases**

            Called from sso when collecting non trivial user credentials

            1. Get the dictionary of credentials for users

        **Example Requests**:

            GET /api/extended/credentials

        **Response Values**

            {
                "course_id_1": ["user_1_1", "user_1_2", ... , "user_1_n"],
                ...
                "course_id_m": ["user_m_1", "user_m_2", ... , "user_m_n"],
                "staff":  ["user_staff_1", "user_staff_2", ... , "user_staff_n"] // list of Global Staff users
            }
    """

    authentication_classes = OAuth2AuthenticationAllowInactiveUser,
    permission_classes = ApiKeyHeaderPermissionIsAuthenticated,

    def get(self, request):
        global_staff_users = User.objects.filter(is_staff=True)
        creds = dict()
        creds['staff'] = [u.username for u in global_staff_users]
        creds['discussions'] = dict()
        creds['unenrolled'] = dict()
        for course in modulestore().get_courses():
            course_id = course.id
            instructors = CourseAccessRole.objects.filter(course_id=course_id, role__in=[u'instructor', u'admin', u'staff'])
            creds[course_id.html_id()] = list(set([u.user.username for u in instructors]) - set(creds['staff']))
            ce = CourseEnrollment.objects.filter(course_id=course_id, is_active=True).values_list("user__username", flat=True)
            unenrolled = list(set(creds[course_id.html_id()]) - set(ce))
            if len(unenrolled) > 0:
                creds['unenrolled'][course_id.html_id()] = unenrolled
            roles = Role.objects.exclude(name=FORUM_ROLE_STUDENT).filter(course_id=course_id)
            if roles:
                creds['discussions'][course_id.html_id()] = dict()
                for role in roles:
                    creds['discussions'][course_id.html_id()][role.name] = [u.username for u in role.users.all()]
        return Response(data=creds)


@transaction.non_atomic_requests
@ensure_csrf_cookie
@require_level('staff')
def view_grades_csv_for_users(request, course_id):
    """
    Example: GET http://edx.local.se:8000/api/extended/calculate_grades_csv/course-v1:test_o+test_n+test_r?usernames=["test","test1"]
    """
    course_key = CourseKey.from_string(course_id)
    try:
        usernames_str = request.GET.get("usernames")
        usernames = json.loads(usernames_str)
    except AttributeError as e:
        logging.error("API extensions, user grades error: {}".format(str(e)))
        return JsonResponse({"status": "An error occured: failed to get usernames from request"})
    try:
        submit_calculate_grades_csv_users(request, course_key, usernames)
        success_status = ("The grade report is being created."
                           " To view the status of the report, see Pending Tasks below.")
        return JsonResponse({"status": success_status})
    except AlreadyRunningError:
        already_running_status = ("The grade report is currently being created."
                                   " To view the status of the report, see Pending Tasks below."
                                   " You will be able to download the report when it is complete.")
        return JsonResponse({"status": already_running_status})


class UsersGradeReports(APIView):#, ApiKeyPermissionMixIn):
    """
        **Use Cases**

            Used to get reports urls for given course_id and given usenames

        **Example Requests**:

            GET /api/extended/users_grade_reports{
                "course_ids": ["course-v1:edX+DemoX+Demo_Course", ...]
                "usernames": ["test"]
            }

        **Response Values**

            {
                "course_id_1": {"reports":{
                    "username_1_1":[url_report1.csv, ..., url_reportn.csv],
                    "broken_username":"Error: user not found",
                     ...
                    "username_1_n": {...}
                    }
                }
                "broken_course_id":{"error":"No course for this course_id"}
                ...
                "course_id_m": {"reports":{...}}
            }
            OR
            {"error": "<Some fatal error>"}

    """

    #authentication_classes = OAuth2AuthenticationAllowInactiveUser,
    #permission_classes = ApiKeyHeaderPermissionIsAuthenticated,

    def get(self, request):
        #collect data
        data_get = dict(request.GET.iterlists())
        def unjson(s):
            try:
                return json.loads(s)
            except:
                return s

        try:
            usernames = (data_get.get("usernames"))
            usernames = unjson(usernames)
            if isinstance(usernames,unicode):
                usernames = [usernames]
        except Exception as e:
            logging.error("API got incorrect usernames: {}".format(str(e)))
            return Response(data={"error": "Given usenames are incorrect"})

        try:
            course_ids = (data_get.get("course_ids"))
            course_ids = unjson(course_ids)
            if isinstance(course_ids, unicode):
                course_ids = [course_ids]
        except Exception as e:
            logging.error("API got incorrect course_ids: {}".format(str(e)))
            return Response(data={"error": "Given usenames incorrect; Exception:{}".format(str(e))})

        #check existance of users from usernames
        users = User.objects.filter(username__in=usernames)
        users_dict = dict((u.username, u.id) for u in users)
        if not users_dict:
            return Response(data={"error": "No user for any of given usernames"})
        id_user_map = dict((users_dict[x], x) for x in users_dict)
        users_not_found = [uname for uname in usernames if uname not in users_dict]
        if users_not_found:
            msg = "Requested users not found: {}".format(",".join(users_not_found))
            logging.error(msg)
        users_dict.update({(uname, None) for uname in users_not_found})

        #check existance of courses from course_ids
        course_ids_dict = {}
        for cid in course_ids:
            try:
                ckey = CourseKey.from_string(cid)
                course_ids_dict[cid] = ckey
            except:
                logging.error("No course for course_id given to API: {}".format(cid))
                course_ids_dict[cid] = None
                continue
        if not [cid for cid in course_ids if course_ids_dict[cid]]:
            return Response(data={"error": "No course for any of given course_ids"})

        answer_data = dict((cid, {}) for cid in course_ids_dict)
        report_store = ReportStore.from_config(config_name=get_custom_grade_config())
        for cid in course_ids_dict:
            if not course_ids_dict[cid]:
                answer_data[cid] = {"error":"No course for this course_id"}
                continue
            file_urls = report_store.links_for(course_ids_dict[cid])
            current_reports = {}
            for uname in users_dict:
                if users_dict[uname]:
                    current_reports[uname] = []
                else:
                    current_reports[uname] = "Error: user not found"

            for name, url in file_urls:
                name_parts = name.split("_")
                url_id = int(name_parts[name_parts.index('id') + 1])
                url_uname = id_user_map.get(url_id, None) # None means this user wasn't requested
                if url_uname:
                    current_reports[url_uname].append(url)
            answer_data[cid] = {"reports":current_reports}
        return Response(data=answer_data)


def check_proctored_exams_attempt_turn_on(method):
    """
    Checks that option is turned on
    :param method:
    :return:
    """
    def dummy_api(*args, **kwargs):
        return Response(status=status.HTTP_404_NOT_FOUND)

    if not (ProctoredExamStudentAttempt and settings.FEATURES.get("PROCTORED_EXAMS_ATTEMPT_DELETE", False)):
        return dummy_api
    return method


class ProctoredExamsAttemptView(APIView):
    """
        **Use Cases**

        Allow to delete ExamAttempt for given user


        **Example Requests**:

            DELETE /api/extended/user_proctored_exam_attempt/A9597706-BB17-47A8-84BB-16F779FEB771/{
                "user_id": "1",
            }

        **Post Parameters**

            * user_id: The unique user id in plp and edx


        **Response Values**

            200 - OK, 404 - turned off, 400 - Fail (with error message), 500 - Failed for found user and attempt


    """
    authentication_classes = (SessionAuthenticationAllowInactiveUser,
                              OAuth2AuthenticationAllowInactiveUser)
    permission_classes = ApiKeyHeaderPermission,

    @staticmethod
    def is_allowed_for_session(attempt):
        course_id = attempt.proctored_exam.course_id
        course_key = CourseKey.from_string(course_id)
        try:
            course = modulestore().get_course(course_key)
        except Exception as e:
            logging.error("API get course for id {} error; Traceback:{}".format(course_id, str(e)))
            return False
        return getattr(course, "allow_deleting_proctoring_attempts", False)

    @check_proctored_exams_attempt_turn_on
    def delete(self, request, attempt_code):
        try:
            attempt = ProctoredExamStudentAttempt.objects.get_exam_attempt_by_code(attempt_code)
        except Exception as e:
            logging.error("Wrong proctored exam attempt code: {}; Exception: {}".format(attempt_code, str(e)))
            return Response(data={"message": "Wrong attempt_code"}, status=status.HTTP_400_BAD_REQUEST)

        if not self.is_allowed_for_session(attempt):
            return Response(status=status.HTTP_404_NOT_FOUND)

        try:
            remove_exam_attempt(attempt_id=attempt.id, requesting_user=attempt.user)
        except Exception as e:
            logging.error("Failed to remove proctored exam attempt {}".format(attempt_code))
            return Response(status=status.HTTP_500_INTERNAL_SERVER_ERROR)
        return Response(status=200)


class CourseCalendar(APIView, ApiKeyPermissionMixIn):
    """
        **Use Cases**
            Allow to get iCalendar file with course deadlines


        **Example Requests**:

            GET /api/extended/calendar/{course_key_string}/

        **Post Parameters**

            * username: User unique username. Optional. Works only if request.user is staff

        **Response Values**

            200 - iCalendar file, 400 - bad username, 403 - non-staff user requests calendar for other user

    """
    authentication_classes = (SessionAuthenticationAllowInactiveUser,
                              OAuth2AuthenticationAllowInactiveUser)
    permission_classes = ApiKeyHeaderPermissionIsAuthenticated,

    def get(self, request, course_key_string):
        if not settings.FEATURES.get("ICALENDAR_DUE_API", False):
            return Response(status=status.HTTP_404_NOT_FOUND)

        username = request.GET.get("username", None)
        log.info(request.user)
        if username:
            try:
                if request.user.is_staff:
                    user = User.objects.get(username=username)
                else:
                    user = User.objects.get(username=username)
                    #return Response(status=status.HTTP_403_FORBIDDEN,
                    #                data={"message": "Must be staff to request other user's calendar"})
            except:
                return Response(status=status.HTTP_400_BAD_REQUEST, data={"message": "Wrong user id"})
        else:
            user = request.user

        text = get_course_calendar(user, course_key_string)
        mime = "text/calendar"
        response = HttpResponse(text, content_type=mime, status=200)
        response['Content-Disposition'] = 'attachment; filename="{}_calendar.ics"'.format(course_key_string)
        return response<|MERGE_RESOLUTION|>--- conflicted
+++ resolved
@@ -54,14 +54,11 @@
 from track import views as track_views
 
 from open_edx_api_extension.serializers import CourseWithExamsSerializer
-<<<<<<< HEAD
-=======
 
 from .data import get_course_enrollments, get_user_proctored_exams
 from .tasks import submit_calculate_grades_csv_users
 from .utils import get_custom_grade_config
 
->>>>>>> a36d1f82
 log = logging.getLogger(__name__)
 VERIFIED = 'verified'
 
@@ -689,7 +686,6 @@
                                 username=username, cohort_name=course_cohorts.first().name, course_id=course_id
                         )}
                     )
-<<<<<<< HEAD
             else:
                 add_user_to_cohort(default_group, username)
                 log.info(
@@ -704,8 +700,6 @@
                             course_id=course_id
                         )}
                 )
-=======
->>>>>>> a36d1f82
 
         if action == u"add":
             message = add_user_into_verified_cohort(course_cohorts, cohort, user)
